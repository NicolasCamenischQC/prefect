import pytest
from unittest.mock import MagicMock

from prefect.tasks.prefect.flow_run_rename import RenameFlowRun


def test_deprecated_old_name():
    from prefect.tasks.prefect import RenameFlowRunTask

    with pytest.warns(UserWarning, match="`prefect.tasks.prefect.RenameFlowRun`"):
        task = RenameFlowRunTask(flow_run_id="id123")

    assert isinstance(task, RenameFlowRun)
    assert task.flow_run_id == "id123"


def test_flow_run_rename_task(monkeypatch):
    client = MagicMock()
    client.set_flow_run_name = MagicMock(return_value=True)
    monkeypatch.setattr(
        "prefect.tasks.prefect.flow_run_rename.Client", MagicMock(return_value=client)
    )

    task = RenameFlowRun(flow_run_id="id123", flow_run_name="a_new_name!")

    # Verify correct initialization
    assert task.flow_run_id == "id123"
    assert task.flow_run_name == "a_new_name!"

    # Verify client called with arguments
    task.run()
    assert client.set_flow_run_name.called
    assert client.set_flow_run_name.call_args[0][0] == "id123"
    assert client.set_flow_run_name.call_args[0][1] == "a_new_name!"


def test_default_flow_run_id(monkeypatch):
    client = MagicMock()
    client.set_flow_run_name = MagicMock(return_value=True)
    monkeypatch.setattr(
        "prefect.tasks.prefect.flow_run_rename.Client", MagicMock(return_value=client)
    )

    task = RenameFlowRunTask(flow_run_name="a_new_name!")

    # Verify correct initialization
    assert task.flow_run_name == "a_new_name!"

    # Verify client called with arguments
    with prefect.context(flow_run_id="id123"):
        task.run()
    assert client.set_flow_run_name.called
    assert client.set_flow_run_name.call_args[0][0] == "id123"
    assert client.set_flow_run_name.call_args[0][1] == "a_new_name!"


def test_missing_flow_run_id():
<<<<<<< HEAD
    task = RenameFlowRunTask()
    with pytest.raises(
        ValueError, match="No flow run ID found in context. Must provide a flow run id."
    ):
=======
    task = RenameFlowRun()
    with pytest.raises(ValueError, match="Must provide a flow run ID."):
>>>>>>> bd6e4737
        task.run(flow_run_name="a_new_name!")


def test_missing_flow_run_name():
    task = RenameFlowRun()
    with pytest.raises(ValueError, match="Must provide a flow name."):
        task.run(flow_run_id="id123")<|MERGE_RESOLUTION|>--- conflicted
+++ resolved
@@ -41,7 +41,7 @@
         "prefect.tasks.prefect.flow_run_rename.Client", MagicMock(return_value=client)
     )
 
-    task = RenameFlowRunTask(flow_run_name="a_new_name!")
+    task = RenameFlowRun(flow_run_name="a_new_name!")
 
     # Verify correct initialization
     assert task.flow_run_name == "a_new_name!"
@@ -55,15 +55,10 @@
 
 
 def test_missing_flow_run_id():
-<<<<<<< HEAD
-    task = RenameFlowRunTask()
+    task = RenameFlowRun()
     with pytest.raises(
         ValueError, match="No flow run ID found in context. Must provide a flow run id."
     ):
-=======
-    task = RenameFlowRun()
-    with pytest.raises(ValueError, match="Must provide a flow run ID."):
->>>>>>> bd6e4737
         task.run(flow_run_name="a_new_name!")
 
 
