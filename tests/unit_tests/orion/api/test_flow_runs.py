import sqlalchemy as sa
import pytest
from uuid import uuid4
from prefect.orion import models
from prefect.orion.schemas import responses, states, actions, core


class TestCreateFlowRun:
    async def test_create_flow_run(self, flow, client, session):
        flow_run_data = {"flow_id": str(flow.id)}
        response = await client.post("/flow_runs/", json=flow_run_data)
        assert response.status_code == 201
        assert response.json()["flow_id"] == str(flow.id)
        assert response.json()["id"]

        flow_run = await models.flow_runs.read_flow_run(
            session=session, flow_run_id=response.json()["id"]
        )
        assert flow_run.flow_id == flow.id

    async def test_create_multiple_flow_runs(self, flow, client, session):
        response1 = await client.post("/flow_runs/", json={"flow_id": str(flow.id)})
        response2 = await client.post("/flow_runs/", json={"flow_id": str(flow.id)})
        assert response1.status_code == 201
        assert response2.status_code == 201
        assert response1.json()["flow_id"] == str(flow.id)
        assert response2.json()["flow_id"] == str(flow.id)
        assert response1.json()["id"] != response2.json()["id"]

        result = await session.execute(
            sa.select(models.orm.FlowRun.id).filter_by(flow_id=flow.id)
        )
        ids = result.scalars().all()
        assert {response1.json()["id"], response2.json()["id"]} == {str(i) for i in ids}

    async def test_create_flow_run_with_idempotency_key_recovers_original_flow_run(
        self, flow, client, session
    ):
        flow_run_data = {"flow_id": str(flow.id), "idempotency_key": "test-key"}
        response1 = await client.post("/flow_runs/", json=flow_run_data)
        assert response1.status_code == 201

        response2 = await client.post("/flow_runs/", json=flow_run_data)
        assert response2.status_code == 200
        assert response1.json()["id"] == response2.json()["id"]

    async def test_create_flow_run_with_idempotency_key_across_multiple_flows(
        self, flow, client, session
    ):
        flow2 = models.orm.Flow(name="another flow")
        session.add(flow2)
        await session.flush()

        response1 = await client.post(
            "/flow_runs/", json={"flow_id": str(flow.id), "idempotency_key": "test-key"}
        )
        assert response1.status_code == 201

        response2 = await client.post(
            "/flow_runs/",
            json={"flow_id": str(flow2.id), "idempotency_key": "test-key"},
        )
        assert response2.status_code == 201
        assert response1.json()["id"] != response2.json()["id"]

    async def test_create_flow_run_with_subflow_information(
        self, flow, task_run, client, session
    ):
        flow_run_data = dict(
            flow_id=str(flow.id),
            parent_task_run_id=str(task_run.id),
        )
        response = await client.post("/flow_runs/", json=flow_run_data)

        flow_run = await models.flow_runs.read_flow_run(
            session=session, flow_run_id=response.json()["id"]
        )
        assert flow_run.parent_task_run_id == task_run.id

<<<<<<< HEAD
    async def test_create_flow_run_without_state(self, flow, client, session):
        flow_run_data = dict(
            flow_id=str(flow.id),
        )
        response = await client.post("/flow_runs/", json=flow_run_data)
        flow_run = await models.flow_runs.read_flow_run(
            session=session, flow_run_id=response.json()["id"]
        )
        assert str(flow_run.id) == response.json()["id"]
        assert flow_run.state is None

    async def test_create_flow_run_with_state(self, flow, client, session):
        flow_run_data = dict(
            flow_id=str(flow.id),
            state=states.State(type="RUNNING").dict(json_compatible=True),
        )
        response = await client.post("/flow_runs/", json=flow_run_data)
        flow_run = await models.flow_runs.read_flow_run(
            session=session, flow_run_id=response.json()["id"]
        )
        assert str(flow_run.id) == response.json()["id"]
        assert str(flow_run.state.id) == flow_run_data["state"]["id"]
        assert flow_run.state.type.value == flow_run_data["state"]["type"]
=======
    async def test_create_flow_run_with_deployment_id(self, flow, client, session):

        deployment = await models.deployments.create_deployment(
            session=session,
            deployment=core.Deployment(name="", flow_id=flow.id),
        )

        response = await client.post(
            "/flow_runs/",
            json=actions.FlowRunCreate(
                flow_id=flow.id, deployment_id=deployment.id
            ).dict(json_compatible=True),
        )

        assert response.json()["deployment_id"] == str(deployment.id)
>>>>>>> 5a4060d9


class TestReadFlowRun:
    async def test_read_flow_run(self, flow, flow_run, client):
        # make sure we we can read the flow run correctly
        response = await client.get(f"/flow_runs/{flow_run.id}")
        assert response.status_code == 200
        assert response.json()["id"] == str(flow_run.id)
        assert response.json()["flow_id"] == str(flow.id)

    async def test_read_flow_run_with_state(self, flow_run, client, session):
        state_id = uuid4()
        await models.flow_run_states.create_flow_run_state(
            session=session,
            flow_run_id=flow_run.id,
            state=states.State(id=state_id, type="RUNNING"),
        )
        response = await client.get(f"/flow_runs/{flow_run.id}")
        assert flow_run.state.type.value == "RUNNING"
        assert flow_run.state.id == state_id

    async def test_read_flow_run_returns_404_if_does_not_exist(self, client):
        response = await client.get(f"/flow_runs/{uuid4()}")
        assert response.status_code == 404


class TestReadFlowRuns:
    @pytest.fixture
    async def flow_runs(self, flow, session):
        flow_2 = await models.flows.create_flow(
            session=session,
            flow=actions.FlowCreate(name="another-test"),
        )

        flow_run_1 = await models.flow_runs.create_flow_run(
            session=session,
            flow_run=actions.FlowRunCreate(flow_id=flow.id),
        )
        flow_run_2 = await models.flow_runs.create_flow_run(
            session=session,
            flow_run=actions.FlowRunCreate(flow_id=flow.id),
        )
        flow_run_3 = await models.flow_runs.create_flow_run(
            session=session,
            flow_run=actions.FlowRunCreate(flow_id=flow_2.id),
        )
        return [flow_run_1, flow_run_2, flow_run_3]

    async def test_read_flow_runs(self, flow_runs, client):
        response = await client.get("/flow_runs/")
        assert response.status_code == 200
        assert len(response.json()) == 3

    async def test_read_flow_runs(self, flow, flow_runs, client):
        response = await client.get("/flow_runs/", params=dict(flow_id=flow.id))
        assert response.status_code == 200
        assert len(response.json()) == 2

    async def test_read_flow_runs_applies_limit(self, flow_runs, client):
        response = await client.get("/flow_runs/", params=dict(limit=1))
        assert response.status_code == 200
        assert len(response.json()) == 1

    async def test_read_flow_runs_returns_empty_list(self, client):
        response = await client.get("/flow_runs/")
        assert response.status_code == 200
        assert response.json() == []


class TestDeleteFlowRuns:
    async def test_delete_flow_runs(self, flow_run, client, session):
        # delete the flow run
        response = await client.delete(f"/flow_runs/{flow_run.id}")
        assert response.status_code == 204

        # make sure it's deleted
        run = await models.flow_runs.read_flow_run(
            session=session, flow_run_id=flow_run.id
        )
        assert run is None
        response = await client.get(f"/flow_runs/{flow_run.id}")
        assert response.status_code == 404

    async def test_delete_flow_run_returns_404_if_does_not_exist(self, client):
        response = await client.delete(f"/flow_runs/{uuid4()}")
        assert response.status_code == 404


class TestSetFlowRunState:
    async def test_set_flow_run_state(self, flow_run, client, session):
        response = await client.post(
            f"/flow_runs/{flow_run.id}/set_state",
            json=dict(type="RUNNING", name="Test State"),
        )
        assert response.status_code == 201

        api_response = responses.SetStateResponse.parse_obj(response.json())
        assert api_response.status == responses.SetStateStatus.ACCEPT

        run = await models.flow_runs.read_flow_run(
            session=session, flow_run_id=flow_run.id
        )
        assert run.state.type == states.StateType.RUNNING
        assert run.state.name == "Test State"<|MERGE_RESOLUTION|>--- conflicted
+++ resolved
@@ -77,7 +77,6 @@
         )
         assert flow_run.parent_task_run_id == task_run.id
 
-<<<<<<< HEAD
     async def test_create_flow_run_without_state(self, flow, client, session):
         flow_run_data = dict(
             flow_id=str(flow.id),
@@ -101,7 +100,7 @@
         assert str(flow_run.id) == response.json()["id"]
         assert str(flow_run.state.id) == flow_run_data["state"]["id"]
         assert flow_run.state.type.value == flow_run_data["state"]["type"]
-=======
+
     async def test_create_flow_run_with_deployment_id(self, flow, client, session):
 
         deployment = await models.deployments.create_deployment(
@@ -117,7 +116,6 @@
         )
 
         assert response.json()["deployment_id"] == str(deployment.id)
->>>>>>> 5a4060d9
 
 
 class TestReadFlowRun:
