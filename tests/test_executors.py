--- conflicted
+++ resolved
@@ -1,12 +1,7 @@
 import pytest
 
 from prefect import flow, task
-<<<<<<< HEAD
-from prefect.exceptions import IncompleteUpstreamTaskError
-from prefect.executors import DaskExecutor, LocalExecutor
-=======
 from prefect.executors import DaskExecutor, SequentialExecutor
->>>>>>> 0bfce40d
 
 
 def get_test_flow():
