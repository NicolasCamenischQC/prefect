import os
import textwrap
from datetime import timedelta
from pathlib import Path
from unittest.mock import MagicMock

import pytest
from pydantic import ValidationError

from prefect.blocks.storage import FileStorageBlock, LocalStorageBlock
from prefect.deployments import (
    DeploymentSpec,
    deployment_specs_from_script,
    deployment_specs_from_yaml,
    load_flow_from_deployment,
    load_flow_from_script,
)
from prefect.exceptions import (
    MissingFlowError,
    ScriptError,
    SpecValidationError,
    UnspecifiedFlowError,
)
from prefect.flow_runners import (
    DockerFlowRunner,
    FlowRunner,
    FlowRunnerSettings,
    KubernetesFlowRunner,
    SubprocessFlowRunner,
    UniversalFlowRunner,
)
from prefect.flows import Flow, flow
from prefect.orion.schemas.core import Deployment
from prefect.orion.schemas.data import DataDocument
from prefect.orion.schemas.schedules import IntervalSchedule
from prefect.orion.serializers import D

from .deployment_test_files.single_flow import hello_world as hello_world_flow

TEST_FILES_DIR = Path(__file__).parent / "deployment_test_files"


@pytest.fixture
async def tmp_remote_storage_block(tmp_path, orion_client):

    block = FileStorageBlock(base_path=str(tmp_path))

    block_spec = await orion_client.read_block_spec_by_name(
        block._block_spec_name, block._block_spec_version
    )

    block_id = await orion_client.create_block(
        block, block_spec_id=block_spec.id, name="test"
    )
    return block_id


@pytest.fixture
async def tmp_local_storage_block(tmp_path, orion_client):

    block = LocalStorageBlock(storage_path=str(tmp_path))
    block_spec = await orion_client.read_block_spec_by_name(
        block._block_spec_name, block._block_spec_version
    )
    block_id = await orion_client.create_block(
        block, block_spec_id=block_spec.id, name="test"
    )
    return block_id


@pytest.fixture
async def remote_default_storage(orion_client, tmp_remote_storage_block):
    # A "remote" default storage is required for the default flow runner type
    await orion_client.set_default_storage_block(tmp_remote_storage_block)


class TestDeploymentSpec:
    async def test_infers_flow_location_from_flow(self, remote_default_storage):
        spec = DeploymentSpec(flow=hello_world_flow)
        await spec.validate()
        assert spec.flow_location == str(TEST_FILES_DIR / "single_flow.py")

    async def test_flow_location_is_coerced_to_string(self, remote_default_storage):
        spec = DeploymentSpec(flow_location=TEST_FILES_DIR / "single_flow.py")
        await spec.validate()
        assert type(spec.flow_location) is str
        assert spec.flow_location == str(TEST_FILES_DIR / "single_flow.py")

    def test_flow_location_is_absolute(self, remote_default_storage):
        spec = DeploymentSpec(
            flow_location=(TEST_FILES_DIR / "single_flow.py").relative_to(os.getcwd()),
        )
        assert spec.flow_location == str((TEST_FILES_DIR / "single_flow.py").absolute())

    async def test_infers_flow_name_from_flow(self, remote_default_storage):
        spec = DeploymentSpec(flow=hello_world_flow)
        await spec.validate()
        assert spec.flow_name == "hello-world"

    async def test_checks_for_flow_name_consistency(self, remote_default_storage):
        spec = DeploymentSpec(flow=hello_world_flow, flow_name="other-name")
        with pytest.raises(
            SpecValidationError, match="`flow.name` and `flow_name` must match"
        ):
            await spec.validate()

    async def test_loads_flow_and_name_from_location(self, remote_default_storage):
        spec = DeploymentSpec(
            name="test", flow_location=TEST_FILES_DIR / "single_flow.py"
        )
        assert spec.flow is None
        assert spec.flow_name is None
        await spec.validate()
        assert isinstance(spec.flow, Flow)
        assert spec.flow.name == "hello-world"
        assert spec.flow_name == "hello-world"

    async def test_loads_flow_from_location_by_name(self, remote_default_storage):
        spec = DeploymentSpec(
            name="test",
            flow_location=TEST_FILES_DIR / "multiple_flows.py",
            flow_name="hello-sun",
        )
        assert spec.flow is None
        assert spec.flow_name == "hello-sun"
        await spec.validate()
        assert isinstance(spec.flow, Flow)
        assert spec.flow.name == "hello-sun"
        assert spec.flow_name == "hello-sun"

<<<<<<< HEAD
    async def test_raises_validation_error_on_missing_flow_name(
        self, remote_default_storage
    ):
        spec = DeploymentSpec(
            name="test",
            flow_location=TEST_FILES_DIR / "multiple_flows.py",
            flow_name="shall-not-be-found",
        )
        assert spec.flow is None
        assert spec.flow_name == "shall-not-be-found"
        with pytest.raises(SpecValidationError, match="'shall-not-be-found' not found"):
            await spec.validate()
=======
    @pytest.mark.parametrize(
        "name",
        [
            "my/deployment",
            r"my%deployment",
            "my>deployment",
            "my<deployment",
            "my&deployment",
        ],
    )
    def test_invalid_name(self, name):
        with pytest.raises(ValidationError, match="contains an invalid character"):
            DeploymentSpec(name=name)
>>>>>>> 64ce6a95

    async def test_defaults_name_to_match_flow_name(self, remote_default_storage):
        @flow
        def foo():
            pass

        spec = DeploymentSpec(flow=foo)
        await spec.validate()
        assert spec.name == "foo" == spec.flow.name

    async def test_converts_flow_runner_settings_to_flow_runner(
        self, remote_default_storage
    ):
        @flow
        def foo():
            pass

        spec = DeploymentSpec(
            flow=foo,
            flow_runner=FlowRunnerSettings(
                type="subprocess", config={"env": {"test": "test"}}
            ),
        )
        await spec.validate()
        assert isinstance(spec.flow_runner, SubprocessFlowRunner)
        assert spec.flow_runner.typename == "subprocess"
        assert spec.flow_runner.env == {"test": "test"}

    async def test_does_not_allow_base_flow_runner_type(self, remote_default_storage):
        @flow
        def foo():
            pass

        spec = DeploymentSpec(
            flow=foo,
            flow_runner=FlowRunner(typename="test"),
        )
        with pytest.raises(SpecValidationError, match="The base.*type cannot be used"):
            await spec.validate()

    async def test_does_not_allow_default_flow_runner_without_storage(
        self, orion_client
    ):
        await orion_client.clear_default_storage_block()

        @flow
        def foo():
            pass

        spec = DeploymentSpec(flow=foo)
        with pytest.raises(
            SpecValidationError, match="have not configured default storage"
        ):
            await spec.validate()

    @pytest.mark.parametrize(
        "flow_runner",
        [UniversalFlowRunner(), DockerFlowRunner(), KubernetesFlowRunner()],
    )
    async def test_does_not_allow_remote_flow_runner_without_storage(
        self, orion_client, flow_runner
    ):
        await orion_client.clear_default_storage_block()

        @flow
        def foo():
            pass

        spec = DeploymentSpec(flow=foo, flow_runner=flow_runner)
        with pytest.raises(
            SpecValidationError, match="have not configured default storage"
        ):
            await spec.validate()

    @pytest.mark.parametrize(
        "flow_runner",
        [
            UniversalFlowRunner(),
            SubprocessFlowRunner(),
            DockerFlowRunner(),
            KubernetesFlowRunner(),
        ],
    )
    async def test_allows_any_flow_runner_with_remote_default_storage(
        self,
        orion_client,
        flow_runner,
        remote_default_storage,
    ):
        @flow
        def foo():
            pass

        spec = DeploymentSpec(flow=foo, flow_runner=flow_runner)
        await spec.validate()
        assert spec.flow_storage == (await orion_client.get_default_storage_block())

    @pytest.mark.parametrize(
        "flow_runner",
        [
            UniversalFlowRunner(),
            DockerFlowRunner(),
            KubernetesFlowRunner(),
        ],
    )
    async def test_does_not_allow_remote_flow_runner_with_local_default_storage(
        self,
        orion_client,
        flow_runner,
        tmp_local_storage_block,
    ):
        await orion_client.set_default_storage_block(tmp_local_storage_block)

        @flow
        def foo():
            pass

        spec = DeploymentSpec(flow=foo, flow_runner=flow_runner)

        with pytest.raises(
            SpecValidationError,
            match="have configured local storage but.*requires remote storage",
        ):
            await spec.validate()

    @pytest.mark.parametrize("flow_runner", [SubprocessFlowRunner()])
    async def test_allows_local_flow_runner_with_local_storage(
        self,
        orion_client,
        flow_runner,
        tmp_local_storage_block,
    ):
        await orion_client.set_default_storage_block(tmp_local_storage_block)

        @flow
        def foo():
            pass

        spec = DeploymentSpec(flow=foo, flow_runner=flow_runner)
        with pytest.warns(match="only be usable from the current machine"):
            await spec.validate()

    @pytest.mark.parametrize("flow_runner", [SubprocessFlowRunner()])
    async def test_allows_local_flow_runner_with_no_storage(
        self,
        orion_client,
        flow_runner,
        tmp_local_storage_block,
    ):
        await orion_client.set_default_storage_block(tmp_local_storage_block)

        @flow
        def foo():
            pass

        spec = DeploymentSpec(flow=foo, flow_runner=flow_runner)
        with pytest.warns(match="only be usable from the current machine"):
            await spec.validate()
        assert isinstance(spec.flow_storage, LocalStorageBlock)

    @pytest.mark.parametrize(
        "flow_runner",
        [
            UniversalFlowRunner(),
            SubprocessFlowRunner(),
            DockerFlowRunner(),
            KubernetesFlowRunner(),
        ],
    )
    async def test_allows_any_flow_runner_with_explicit_remote_storage(
        self, orion_client, flow_runner, tmp_remote_storage_block
    ):
        await orion_client.clear_default_storage_block()
        block = await orion_client.read_block(tmp_remote_storage_block)

        @flow
        def foo():
            pass

        spec = DeploymentSpec(flow=foo, flow_runner=flow_runner, flow_storage=block)
        await spec.validate()
        assert spec.flow_storage == block


class TestCreateDeploymentFromSpec:
    async def test_create_deployment_with_unregistered_storage(
        self, orion_client, tmp_path
    ):
        block = FileStorageBlock(base_path=str(tmp_path))

        spec = DeploymentSpec(
            flow_location=TEST_FILES_DIR / "single_flow.py", flow_storage=block
        )
        deployment_id = await spec.create_deployment(client=orion_client)

        # Check that the flow is retrievable

        deployment = await orion_client.read_deployment(deployment_id)
        flow = await load_flow_from_deployment(deployment, client=orion_client)
        expected_flow = load_flow_from_script(TEST_FILES_DIR / "single_flow.py")
        assert flow.name == expected_flow.name
        assert flow.version == expected_flow.version

    async def test_create_deployment_with_registered_storage(
        self, orion_client, tmp_remote_storage_block
    ):
        block = await orion_client.read_block(tmp_remote_storage_block)

        spec = DeploymentSpec(
            flow_location=TEST_FILES_DIR / "single_flow.py", flow_storage=block
        )
        deployment_id = await spec.create_deployment(client=orion_client)

        # Check that the flow is retrievable
        deployment = await orion_client.read_deployment(deployment_id)
        flow = await load_flow_from_deployment(deployment, client=orion_client)
        expected_flow = load_flow_from_script(TEST_FILES_DIR / "single_flow.py")
        assert flow.name == expected_flow.name
        assert flow.version == expected_flow.version

    async def test_create_deployment_with_default_storage(
        self, orion_client, remote_default_storage
    ):
        spec = DeploymentSpec(flow_location=TEST_FILES_DIR / "single_flow.py")
        deployment_id = await spec.create_deployment(client=orion_client)

        # Check that the flow is retrievable

        deployment = await orion_client.read_deployment(deployment_id)
        flow = await load_flow_from_deployment(deployment, client=orion_client)
        expected_flow = load_flow_from_script(TEST_FILES_DIR / "single_flow.py")
        assert flow.name == expected_flow.name
        assert flow.version == expected_flow.version

    async def test_create_deployment_respects_name(
        self, orion_client, remote_default_storage
    ):
        spec = DeploymentSpec(
            flow_location=TEST_FILES_DIR / "single_flow.py", name="test"
        )
        deployment_id = await spec.create_deployment(client=orion_client)

        deployment = await orion_client.read_deployment(deployment_id)
        assert deployment.name == "test"

    async def test_create_deployment_respects_flow_runner(
        self, orion_client, remote_default_storage
    ):
        spec = DeploymentSpec(
            flow_location=TEST_FILES_DIR / "single_flow.py",
            flow_runner=SubprocessFlowRunner(env={"test": "test"}),
        )
        deployment_id = await spec.create_deployment(client=orion_client)

        deployment = await orion_client.read_deployment(deployment_id)
        assert deployment.flow_runner == spec.flow_runner.to_settings()


class TestLoadFlowFromScript:
    def test_loads_from_file_with_one_flow(self):
        loaded_flow = load_flow_from_script(TEST_FILES_DIR / "single_flow.py")
        assert isinstance(loaded_flow, Flow)
        assert loaded_flow.name == "hello-world"

    def test_loads_from_file_with_multiple_flows_by_name(self):
        loaded_flow = load_flow_from_script(
            TEST_FILES_DIR / "multiple_flows.py", flow_name="hello-moon"
        )
        assert isinstance(loaded_flow, Flow)
        assert loaded_flow.name == "hello-moon"
        loaded_flow = load_flow_from_script(
            TEST_FILES_DIR / "multiple_flows.py", flow_name="hello-sun"
        )
        assert isinstance(loaded_flow, Flow)
        assert loaded_flow.name == "hello-sun"

    def test_requires_name_for_file_with_multiple_flows(self):
        with pytest.raises(
            UnspecifiedFlowError, match="Found 2 flows.*'hello-moon' 'hello-sun'"
        ):
            load_flow_from_script(TEST_FILES_DIR / "multiple_flows.py")

    def test_throws_error_when_name_not_found(self):
        with pytest.raises(
            MissingFlowError, match="Flow 'foo' not found.*Found.*'hello-world'"
        ):
            load_flow_from_script(TEST_FILES_DIR / "single_flow.py", flow_name="foo")

    def test_errors_in_flow_script_are_reraised(self):
        with pytest.raises(ScriptError) as exc:
            load_flow_from_script(TEST_FILES_DIR / "flow_with_load_error.py")
        script_err = exc.value.__cause__
        assert script_err is not None
        with pytest.raises(RuntimeError, match="This flow shall not load"):
            raise script_err


class TestDeploymentSpecFromFile:
    @pytest.fixture(autouse=True)
    async def autouse_storage(self, remote_default_storage):
        pass

    async def test_spec_inline_with_flow(self):
        specs = deployment_specs_from_script(TEST_FILES_DIR / "inline_deployment.py")
        assert len(specs) == 1
        spec = list(specs)[0]
        await spec.validate()
        assert spec.name == "inline-deployment"
        assert spec.flow.name == "hello-world"
        assert spec.flow_name == "hello-world"
        assert spec.flow_location == str(TEST_FILES_DIR / "inline_deployment.py")
        assert spec.parameters == {"name": "Marvin"}
        assert spec.tags == ["foo", "bar"]

    async def test_spec_separate_from_flow(self):
        specs = deployment_specs_from_script(TEST_FILES_DIR / "single_deployment.py")
        assert len(specs) == 1
        spec = list(specs)[0]
        await spec.validate()
        assert spec.name == "hello-world-daily"
        assert spec.flow_location == str(TEST_FILES_DIR / "single_flow.py")
        assert isinstance(spec.schedule, IntervalSchedule)
        assert spec.parameters == {"foo": "bar"}
        assert spec.tags == ["foo", "bar"]

    async def test_multiple_specs_separate_from_flow(self):
        specs = deployment_specs_from_script(TEST_FILES_DIR / "multiple_deployments.py")
        assert len(specs) == 2
        for spec in specs:
            await spec.validate()
        specs_by_name = {spec.name: spec for spec in specs}
        assert set(specs_by_name.keys()) == {
            "hello-sun-deployment",
            "hello-moon-deployment",
        }
        sun_deploy = specs_by_name["hello-sun-deployment"]
        moon_deploy = specs_by_name["hello-moon-deployment"]
        assert sun_deploy.flow_location == str(TEST_FILES_DIR / "multiple_flows.py")
        assert sun_deploy.flow_name == "hello-sun"
        assert moon_deploy.flow_location == str(TEST_FILES_DIR / "multiple_flows.py")
        assert moon_deploy.flow_name == "hello-moon"

    async def test_spec_from_yaml(self):
        specs = deployment_specs_from_yaml(TEST_FILES_DIR / "single-deployment.yaml")
        assert len(specs) == 1
        spec = list(specs.keys())[0]

        src = specs[spec]
        assert src["file"] == str(TEST_FILES_DIR / "single-deployment.yaml")
        assert src["line"] == 1

        await spec.validate()

        assert spec.name == "hello-world-deployment"
        assert spec.flow_location == str(TEST_FILES_DIR / "single_flow.py")
        assert isinstance(spec.schedule, IntervalSchedule)
        assert spec.parameters == {"foo": "bar"}
        assert spec.tags == ["foo", "bar"]

    async def test_multiple_specs_from_yaml(self):
        specs = deployment_specs_from_yaml(TEST_FILES_DIR / "multiple-deployments.yaml")
        assert len(specs) == 2
        specs_by_name = {spec.name: spec for spec in specs}
        assert set(specs_by_name.keys()) == {
            "hello-sun-deployment",
            "hello-moon-deployment",
        }

        sun_deploy = specs_by_name["hello-sun-deployment"]
        moon_deploy = specs_by_name["hello-moon-deployment"]
        assert sun_deploy.flow_location == str(TEST_FILES_DIR / "multiple_flows.py")
        assert sun_deploy.flow_name == "hello-sun"
        assert moon_deploy.flow_location == str(TEST_FILES_DIR / "multiple_flows.py")
        assert moon_deploy.flow_name == "hello-moon"

        sun_src = specs[sun_deploy]
        moon_src = specs[moon_deploy]
        assert sun_src["file"] == str(TEST_FILES_DIR / "multiple-deployments.yaml")
        assert moon_src["file"] == str(TEST_FILES_DIR / "multiple-deployments.yaml")
        assert sun_src["line"] == 1
        assert moon_src["line"] == 5

        for spec in specs:
            await spec.validate()

    async def test_loading_spec_does_not_raise_until_flow_is_loaded(self):
        specs = deployment_specs_from_yaml(
            TEST_FILES_DIR / "deployment-with-flow-load-error.yaml"
        )
        assert len(specs) == 1
        spec = list(specs)[0]
        with pytest.raises(ScriptError):
            await spec.validate()

    async def test_create_deployment(self, orion_client):
        schedule = IntervalSchedule(interval=timedelta(days=1))

        spec = DeploymentSpec(
            name="test",
            flow_location=TEST_FILES_DIR / "single_flow.py",
            schedule=schedule,
            parameters={"foo": "bar"},
            tags=["foo", "bar"],
            flow_runner=SubprocessFlowRunner(env={"FOO": "BAR"}),
        )
        deployment_id = await spec.create_deployment(client=orion_client)

        # Deployment was created in backend
        lookup = await orion_client.read_deployment(deployment_id)
        assert lookup.name == "test"
        assert lookup.schedule == schedule
        assert lookup.parameters == {"foo": "bar"}
        assert lookup.tags == ["foo", "bar"]
        assert lookup.flow_runner == spec.flow_runner.to_settings()

        # Flow was loaded
        assert spec.flow is not None


class TestLoadFlowFromDeployment:
    @pytest.fixture
    def flow_object(self):
        @flow
        def foo():
            pass

        return foo

    @pytest.fixture
    async def flow_id(self, flow_object, orion_client):
        return await orion_client.create_flow(flow_object)

    async def test_load_pickled_flow_from_deployment(
        self, flow_object, flow_id, orion_client
    ):
        deployment = Deployment(
            name="test",
            flow_id=flow_id,
            flow_data=DataDocument.encode("cloudpickle", flow_object),
        )
        loaded_flow_object = await load_flow_from_deployment(
            deployment, client=orion_client
        )
        assert flow_object == loaded_flow_object

    async def test_load_persisted_flow_pickle_from_deployment(
        self, flow_object, flow_id, orion_client, local_storage_block
    ):
        deployment = Deployment(
            name="test",
            flow_id=flow_id,
            flow_data=await orion_client.persist_object(
                flow_object, storage_block=local_storage_block
            ),
        )
        loaded_flow_object = await load_flow_from_deployment(
            deployment, client=orion_client
        )
        assert isinstance(loaded_flow_object, Flow)
        assert flow_object.name == loaded_flow_object.name

    async def test_load_persisted_flow_script_from_deployment(
        self, flow_object, flow_id, orion_client, local_storage_block
    ):
        deployment = Deployment(
            name="test",
            flow_id=flow_id,
            flow_data=await orion_client.persist_object(
                textwrap.dedent(
                    """
                    from prefect import flow

                    @flow
                    def foo():
                        pass
                    """
                ),
                encoder="text",
                storage_block=local_storage_block,
            ),
        )
        loaded_flow_object = await load_flow_from_deployment(
            deployment, client=orion_client
        )
        assert isinstance(loaded_flow_object, Flow)
        assert flow_object.name == loaded_flow_object.name

    async def test_load_bad_flow_script_from_deployment(
        self, flow_id, orion_client, local_storage_block
    ):
        deployment = Deployment(
            name="test",
            flow_id=flow_id,
            flow_data=await orion_client.persist_object(
                "test",
                encoder="text",
                storage_block=local_storage_block,
            ),
        )
        with pytest.raises(ScriptError):
            await load_flow_from_deployment(deployment, client=orion_client)<|MERGE_RESOLUTION|>--- conflicted
+++ resolved
@@ -128,7 +128,6 @@
         assert spec.flow.name == "hello-sun"
         assert spec.flow_name == "hello-sun"
 
-<<<<<<< HEAD
     async def test_raises_validation_error_on_missing_flow_name(
         self, remote_default_storage
     ):
@@ -141,7 +140,7 @@
         assert spec.flow_name == "shall-not-be-found"
         with pytest.raises(SpecValidationError, match="'shall-not-be-found' not found"):
             await spec.validate()
-=======
+            
     @pytest.mark.parametrize(
         "name",
         [
@@ -155,8 +154,7 @@
     def test_invalid_name(self, name):
         with pytest.raises(ValidationError, match="contains an invalid character"):
             DeploymentSpec(name=name)
->>>>>>> 64ce6a95
-
+            
     async def test_defaults_name_to_match_flow_name(self, remote_default_storage):
         @flow
         def foo():
