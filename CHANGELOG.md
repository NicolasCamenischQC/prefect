# Changelog

## Unreleased <Badge text="beta" type="success"/>

These changes are available in the [master branch](https://github.com/PrefectHQ/prefect).

### Features

- None

### Enhancements

<<<<<<< HEAD
- Add type-casting for `Parameters` - [#1682](https://github.com/PrefectHQ/prefect/pull/1682)
=======
- Add convenience `parents()` and `children()` classmethods to all State objects for navigating the hierarchy - [#1784](https://github.com/PrefectHQ/prefect/pull/1784)

### Task Library

- None

### Fixes

- Fix issue with `flow.visualize()` for mapped tasks which are skipped - [#1765](https://github.com/PrefectHQ/prefect/issues/1765)
- Fix issue with timeouts only being softly enforced - [#1145](https://github.com/PrefectHQ/prefect/issues/1145), [#1686](https://github.com/PrefectHQ/prefect/issues/1686)
- Fix issue with `flow.update()` not transferring constants - [#1785](https://github.com/PrefectHQ/prefect/pull/1785)
- Log agent errors using `write_run_logs` instead of the deprecated `write_run_log` - [#1791](https://github.com/PrefectHQ/prefect/pull/1791)

### Deprecations

- None

### Breaking Changes

- None

### Contributors

- None

## 0.7.3 <Badge text="beta" type="success"/>

Released on Nov 26, 2019.

### Features

- Add graceful cancellation hooks to Flow and Task runners - [#1758](https://github.com/PrefectHQ/prefect/pull/1758)

### Enhancements

- Add option to specify a run name for `cloud run` CLI command - [#1756](https://github.com/PrefectHQ/prefect/pull/1756)
- Add `work_stealing` option to `DaskKubernetesEnvironment` - [#1760](https://github.com/PrefectHQ/prefect/pull/1760)
- Improve heartbeat thread management - [#1770](https://github.com/PrefectHQ/prefect/pull/1770)
- Add unique scheduler Job name to `DaskKubernetesEnvironment` - [#1772](https://github.com/PrefectHQ/prefect/pull/1772)
- Add informative error when trying to map with the `LocalDaskExecutor` using processes - [#1777](https://github.com/PrefectHQ/prefect/pull/1777)

### Task Library

- None

### Fixes

- Fix issue with heartbeat thread deadlocking dask execution when using a `worker_client` - [#1750](https://github.com/PrefectHQ/prefect/pull/1750)
- Fix issue with Environments not calling `run_flow` on Environment stored on Flow object - [#1752](https://github.com/PrefectHQ/prefect/pull/1752)
- Fix issue with Docker build context when providing custom docker files - [#1762](https://github.com/PrefectHQ/prefect/pull/1762)

### Deprecations

- None

### Breaking Changes

- None

### Contributors

- None

## 0.7.2 <Badge text="beta" type="success"/>

Released on Nov 15, 2019.

### Features

- Allow users to provide a custom version group ID for controlling Cloud versioning - [#1665](https://github.com/PrefectHQ/prefect/issues/1665)
- Stop autogenerating constant tasks - [#1730](https://github.com/PrefectHQ/prefect/pull/1730)

### Enhancements

- Raise an informative error when context objects are pickled - [#1710](https://github.com/PrefectHQ/prefect/issues/1710)
- Add an option to pass in `run_name` to a flow run to override the auto-generated names when calling `create_flow_run` [#1661](https://github.com/PrefectHQ/cloud/pull/1661)
- Add informative logs in the event that a heartbeat thread dies - [#1721](https://github.com/PrefectHQ/prefect/pull/1721)
- Loosen Job spec requirements for `KubernetesJobEnvironment` - [#1713](https://github.com/PrefectHQ/prefect/pull/1713)
- Loosen `containerDefinitions` requirements for `FargateTaskEnvironment` - [#1713](https://github.com/PrefectHQ/prefect/pull/1713)
- Local Docker agent proactively fails flow runs if image cannot be pulled - [#1395](https://github.com/PrefectHQ/prefect/issues/1395)
- Add graceful keyboard interrupt shutdown for all agents - [#1731](https://github.com/PrefectHQ/prefect/pull/1731)
- `agent start` CLI command now allows for Agent kwargs - [#1737](https://github.com/PrefectHQ/prefect/pull/1737)
- Add users to specify a custom Dockerfile for Docker storage - [#1738](https://github.com/PrefectHQ/prefect/pull/1738)
- Expose `labels` kwarg in `flow.deploy` for convenient labeling of Flows - [#1742](https://github.com/PrefectHQ/prefect/pull/1742)

### Task Library

- None

### Fixes

- `FargateTaskEnvironment` now uses provided `family` for task definition naming - [#1713](https://github.com/PrefectHQ/prefect/pull/1713)
- Fix executor initialization missing `self` in `KubernetesJobEnvironment` - [#1713](https://github.com/PrefectHQ/prefect/pull/1713)
- Fix `identifier_label` not being generated on each run for Kubernetes based environments - [#1718](https://github.com/PrefectHQ/prefect/pull/1718)
- Fix issue where users could not override their user config path when deploying Docker to Cloud - [#1719](https://github.com/PrefectHQ/prefect/pull/1719)
- Respect order of inputs in merge - [#1736](https://github.com/~/1736)

### Deprecations

- None

### Breaking Changes

- None
>>>>>>> 02c5b6f0

### Contributors

- [Brett Naul](https://github.com/bnaul)

## 0.7.1 <Badge text="beta" type="success"/>

Released on Nov 5, 2019

### Features

- None

### Enhancements

- Add a `save`/`load` interface to Flows - [#1685](https://github.com/PrefectHQ/prefect/pull/1685), [#1695](https://github.com/PrefectHQ/prefect/pull/1695)
- Add option to specify `aws_session_token` for the `FargateTaskEnvironment` - [#1688](https://github.com/PrefectHQ/prefect/pull/1688)
- Add `EnvVarSecrets` for loading sensitive information from environment variables - [#1683](https://github.com/PrefectHQ/prefect/pull/1683)
- Add an informative version header to all Cloud client requests - [#1690](https://github.com/PrefectHQ/prefect/pull/1690)
- Auto-label Flow environments when using Local storage - [#1696](https://github.com/PrefectHQ/prefect/pull/1696)
- Batch upload logs to Cloud in a background thread for improved performance - [#1691](https://github.com/PrefectHQ/prefect/pull/1691)
- Include agent labels within each flow's configuration environment - [#1671](https://github.com/PrefectHQ/prefect/issues/1671)

### Task Library

- None

### Fixes

- Fix Fargate Agent access defaults and environment variable support - [#1687](https://github.com/PrefectHQ/prefect/pull/1687)
- Removed default python version for docker builds - [#1705](https://github.com/PrefectHQ/prefect/pull/1705)
- Attempt to install prefect in any docker image (if it is not already installed) - [#1704](https://github.com/PrefectHQ/prefect/pull/1704)
- Kubernetes Agent deployment yaml now respects new `prefecthq/prefect` image tagging convention - [#1707](https://github.com/PrefectHQ/prefect/pull/1707)

### Deprecations

- None

### Breaking Changes

- None

### Contributors

- None

## 0.7.0 To Affinity and Beyond <Badge text="beta" type="success">

Released October 29, 2019

### Features

- Flow Affinity: Environments and Agents now support labeling for execution specification - [#1651](https://github.com/PrefectHQ/prefect/pull/1651)
- Add new Secret Tasks for a pluggable and reusable Secrets API - [#1346](https://github.com/PrefectHQ/prefect/issues/1346), [#1587](https://github.com/PrefectHQ/prefect/issues/1587)

### Enhancements

- Add the ability to delete task tag limits using the client - [#1622](https://github.com/PrefectHQ/prefect/pull/1622)
- Adds an "Ask for help" button with a link to the prefect.io support page - [#1637](https://github.com/PrefectHQ/prefect/pull/1637)
- Reduces the size of the `prefecthq/prefect` Docker image by ~400MB, which is now the base Docker image used in Flows - [#1648](https://github.com/PrefectHQ/prefect/pull/1648)
- Add a new healthcheck for environment dependencies - [#1653](https://github.com/PrefectHQ/prefect/pull/1653)
- Add default 30 second timeout to Client requests - [#1672](https://github.com/PrefectHQ/prefect/pull/1672)

### Task Library

- Add new Secret Tasks for a pluggable and reusable Secrets API - [#1346](https://github.com/PrefectHQ/prefect/issues/1346), [#1587](https://github.com/PrefectHQ/prefect/issues/1587)
- Add support for directly passing credentials to task library tasks, instead of passing secret names - [#1667](https://github.com/PrefectHQ/prefect/pull/1673)

### Fixes

- Fix defaults for unspecified ARNs in the Fargate Agent - [#1634](https://github.com/PrefectHQ/prefect/pull/1634)
- Fix ShellTask return value on empty stdout - [#1632](https://github.com/PrefectHQ/prefect/pull/1632)
- Fix issue with some Cloud Secrets not being converted from strings - [#1655](https://github.com/PrefectHQ/prefect/pull/1655)
- Fix issue with Agent logging config setting not working - [#1657](https://github.com/PrefectHQ/prefect/pull/1657)
- Fix issue with SnowflakeQuery tasks not working - [#1663](https://github.com/PrefectHQ/prefect/pull/1663)

### Deprecations

- Tasks that accepted the name of a secret (often `credentials_secret`) will raise a deprecation warning - [#1667](https://github.com/PrefectHQ/prefect/pull/1673)

### Breaking Changes

- Fargate Agent now takes in all boto3 camel case arguments instead of specific snake case options - [#1649](https://github.com/PrefectHQ/prefect/pull/1649)
- `kubernetes` is no longer installed by default in deployed flow images - [#1653](https://github.com/PrefectHQ/prefect/pull/1653)
- Tasks that accepted the name of a secret (often `credentials_secret`) no longer have a default value for that argument, as it has been deprecated - [#1667](https://github.com/PrefectHQ/prefect/pull/1673)

### Contributors

- [Tobias Schmidt](https://github.com/royalts)

## 0.6.7 Oh Six Seven <Badge text="beta" type="success"/>

Released October 16, 2019

### Features

- Environments now allow for optional `on_start` and `on_exit` callbacks - [#1610](https://github.com/PrefectHQ/prefect/pull/1610)

### Enhancements

- Raise more informative error when calling `flow.visualize()` if Graphviz executable not installed - [#1602](https://github.com/PrefectHQ/prefect/pull/1602)
- Allow authentication to Azure Blob Storage with SAS token - [#1600](https://github.com/PrefectHQ/prefect/pull/1600)
- Additional debug logs to `Docker Container` and `Docker Image` tasks - [#920](https://github.com/PrefectHQ/prefect/issues/920)
- Changes to Fargate agent to support temporary credentials and IAM role based credentials within AWS compute such as a container or ec2 instance. [#1607](https://github.com/PrefectHQ/prefect/pull/1607)
- Local Secrets set through environment variable now retain their casing - [#1601](https://github.com/PrefectHQ/prefect/issues/1601)
- Agents can accept an optional `name` for logging and debugging - [#1612](https://github.com/PrefectHQ/prefect/pull/1612)
- Added AWS configuration options for Fargate Agent (task_role_arn, execution_role_arn) - [#1614](https://github.com/PrefectHQ/prefect/pull/1614)
- Change EmailTask to accept SMTP server settings as well as an email_from kwarg - [#1619](https://github.com/PrefectHQ/prefect/pull/1619)
- Add the ability to delete task tag limits using the client - [#1622](https://github.com/PrefectHQ/prefect/pull/1622)

### Task Library

- Add `return_all` kwarg to `ShellTask` for optionally returning all lines of stdout - [#1598](https://github.com/PrefectHQ/prefect/pull/1598)
- Add `CosmosDBCreateItem`, `CosmosDBReadItems`, `CosmosDBQueryItems` and for interacting with data stored on Azure Cosmos DB - [#1617](https://github.com/PrefectHQ/prefect/pull/1617)

### Fixes

- Fix issue with running local Flow without a schedule containing cached tasks - [#1599](https://github.com/PrefectHQ/prefect/pull/1599)
- Remove blank string for `task_run_id` in k8s resource manager - [#1604](https://github.com/PrefectHQ/prefect/pull/1604)
- Fix issue with merge task not working for pandas dataframes and numpy arrays - [#1609](https://github.com/PrefectHQ/prefect/pull/1609)

### Deprecations

- None

### Breaking Changes

- Local Secrets set through environment variable now retain their casing - [#1601](https://github.com/PrefectHQ/prefect/issues/1601)

### Contributors

- [Mark McDonald](https://github.com/mhmcdonal)
- [Sherman K](https://github.com/shrmnk)

## 0.6.6 Wait For It <Badge text="beta" type="success"/>

Released October 3, 2019

### Features

- Added `KubernetesJobEnvironment` - [#1548](https://github.com/PrefectHQ/prefect/pull/1548)
- Add ability to enforce Task concurrency limits by tag in Prefect Cloud - [#1570](https://github.com/PrefectHQ/prefect/pull/1570)
- Added `FargateTaskEnvironment` - [#1592](https://github.com/PrefectHQ/prefect/pull/1592)

### Enhancements

- Allow the `Client` to more gracefully handle failed login attempts on initialization - [#1535](https://github.com/PrefectHQ/prefect/pull/1535)
- Replace `DotDict` with `box.Box` - [#1518](https://github.com/PrefectHQ/prefect/pull/1518)
- Store `cached_inputs` on Failed states and call their result handlers if they were provided - [#1557](https://github.com/PrefectHQ/prefect/pull/1557)
- `raise_on_exception` no longer raises for Prefect Signals, as these are typically intentional / for control flow - [#1562](https://github.com/PrefectHQ/prefect/pull/1562)
- `run cloud` CLI command takes in optional `--parameters` as a file path pointing to a JSON file - [#1582](https://github.com/PrefectHQ/prefect/pull/1582)
- Always consider `Constant` tasks successful and unpack them immediately instead of submitting them for execution - [#1527](https://github.com/PrefectHQ/prefect/issues/1527)

### Task Library

- Add `BlobStorageDownload` and `BlobStorageUpload` for interacting with data stored on Azure Blob Storage - [#1538](https://github.com/PrefectHQ/prefect/pull/1538)
- Loosen Kubernetes Tasks' requirement of an API secret key - [#1559](https://github.com/PrefectHQ/prefect/pull/1559)
- Add tasks for working in Azure Machine Learning Serviec with Datastores and Datasets - [#1590](https://github.com/PrefectHQ/prefect/pull/1590)

### Fixes

- Fix issue with certain Pause / Resume / Retry pipelines retrying indefinitely - [#1177](https://github.com/PrefectHQ/prefect/issues/1177)
- Kubernetes Agent deployment YAML generation defaults to local Prefect version - [#1573](https://github.com/PrefectHQ/prefect/pull/1573)
- Fix issue with custom result handlers not working when called in `cached_inputs` - [#1585](https://github.com/PrefectHQ/prefect/pull/1585)

### Deprecations

- None

### Breaking Changes

- None

### Contributors

- [Fredrik Sannholm](https://github.com/frsann)

## 0.6.5 Agents of Environmental Change <Badge text="beta" type="success"/>

Released September 20, 2019

### Features

- Added Fargate agent - [#1521](https://github.com/PrefectHQ/prefect/pull/1521)
- Custom user-written environments can be deployed to Prefect Cloud - [#1534](https://github.com/PrefectHQ/prefect/pull/1534), [#1537](https://github.com/PrefectHQ/prefect/pull/1537)

### Enhancements

- Allow for Agents to correctly run in environments with differently calibrated clocks - [#1402](https://github.com/PrefectHQ/prefect/issues/1402)
- Refactor `RemoteEnvironment` to utilize the `get_flow` storage interface - [#1476](https://github.com/PrefectHQ/prefect/issues/1476)
- Ensure Task logger is available in context throughout every pipeline step of the run - [#1509](https://github.com/PrefectHQ/prefect/issues/1509)
- Skip Docker registry pushing and pulling on empty `registry_url` attribute - [#1525](https://github.com/PrefectHQ/prefect/pull/1525)
- Agents now log platform errors to flow runs which cannot deploy - [#1528](https://github.com/PrefectHQ/prefect/pull/1528)
- Updating `ShellTask` to work more like Airflow Bash Operator for streaming logs and returning values - [#1451](https://github.com/PrefectHQ/prefect/pull/1451)
- Agents now have a verbose/debug logging option for granular output - [#1532](https://github.com/PrefectHQ/prefect/pull/1532)
- `DaskKubernetesEnvironment` now allows for custom scheduler and worker specs - [#1543](https://github.com/PrefectHQ/prefect/pull/1534), [#1537](https://github.com/PrefectHQ/prefect/pull/1537)

### Task Library

- None

### Fixes

- Fix map error by removing `imagePullSecrets` from Kubernetes Agent install if not provided - [#1524](https://github.com/PrefectHQ/prefect/pull/1524)
- Fix issue with two INFO logs not being associated with the Task Run in Cloud - [#1526](https://github.com/PrefectHQ/prefect/pull/1526)
- `execute` CLI command can now load custom environments off of the flow object - [#1534](https://github.com/PrefectHQ/prefect/pull/1534)

### Deprecations

- None

### Breaking Changes

- Update `ShellTask` to return only the last line of stdout, as a string - [#1451](https://github.com/PrefectHQ/prefect/pull/1451)

### Contributors

- [Braun Reyes](https://github.com/braunreyes)

## 0.6.4 I installed Docker on a Windows machine and all I got was this release <Badge text="beta" type="success"/>

Released September 10, 2019

### Features

- Improve Windows compatibility for local development and deploying to Prefect Cloud - [#1441](https://github.com/PrefectHQ/prefect/pull/1441), [#1456](https://github.com/PrefectHQ/prefect/pull/1456), [#1465](https://github.com/PrefectHQ/prefect/pull/1465), [#1466](https://github.com/PrefectHQ/prefect/pull/1466)

### Enhancements

- Add OS platform check to Local Agent for running on Windows machines - [#1441](https://github.com/PrefectHQ/prefect/pull/1441)
- Add `--base-url` argument for Docker daemons to `agent start` CLI command - [#1441](https://github.com/PrefectHQ/prefect/pull/1441)
- Add environment labels for organizing / tagging different Flow execution environments - [#1438](https://github.com/PrefectHQ/prefect/issues/1438)
- Use `-U` option when installing `prefect` in Docker containers to override base image version - [#1461](https://github.com/PrefectHQ/prefect/pull/1461)
- Remove restriction that prevented `DotDict` classes from having keys that shadowed dict methods - [#1462](https://github.com/PrefectHQ/prefect/pull/1462)
- Added livenessProbe to Kubernetes Agent - [#1474](https://github.com/PrefectHQ/prefect/pull/1474)
- Ensure external Dask Clusters do not require Prefect Cloud environment variables to run Cloud flows - [#1481](https://github.com/PrefectHQ/prefect/pull/1481)

### Task Library

- None

### Fixes

- Fix incorrect import in `DaskKubernetesEnvironment` job template - [#1458](https://github.com/PrefectHQ/prefect/pull/1458)
- Raise error on Agents started without an appropriate API token - [#1459](https://github.com/PrefectHQ/prefect/pull/1459)
- Fix bug when calling `as_nested_dict` on `DotDicts` with an `items` key - [#1462](https://github.com/PrefectHQ/prefect/pull/1462)
- Fix `--resource-manager` flag on agent install invalidating `imagePullSecrets` - [#1469](https://github.com/PrefectHQ/prefect/pull/1469)
- Fix issue with user-written result handlers in Prefect Cloud preventing some states from being set - [#1480](https://github.com/PrefectHQ/prefect/pull/1480)

### Deprecations

- None

### Breaking Changes

- None

### Contributors

- [Joe Schmid](https://github.com/joeschmid)
- [Brett Naul](https://github.com/bnaul)

## 0.6.3 Retry Release <Badge text="beta" type="success"/>

Released August 30, 2019

Maintenance release.

### Fixes

- Fix issue with reduced mapped tasks not respecting retries - [#1436](https://github.com/PrefectHQ/prefect/issues/1436)

## 0.6.2 Onboards and Upwards <Badge text="beta" type="success"/>

Released August 30, 2019

### Features

- Added Local, Kubernetes, and Nomad agents - [#1341](https://github.com/PrefectHQ/prefect/pull/1341)
- Add the ability for Tasks to sequentially loop - [#1356](https://github.com/PrefectHQ/prefect/pull/1356)

### Enhancements

- Adds a copy to clipboard button for codeblocks - [#213](https://github.com/prefecthq/prefect/issues/213)
- Updates Vuepress to v1.0.3 - [#770](https://github.com/prefecthq/prefect/issues/770)
- Introduce configurable default for storage class on Flows - [#1044](https://github.com/PrefectHQ/prefect/issues/1044)
- Allow for min and max workers to be specified in `DaskKubernetesEnvironment` - [#1338](https://github.com/PrefectHQ/prefect/pulls/1338)
- Use task and flow names for corresponding logger names for better organization - [#1355](https://github.com/PrefectHQ/prefect/pull/1355)
- `Paused` states subclass `Scheduled` and can have predefined expirations - [#1375](https://github.com/PrefectHQ/prefect/pull/1375)
- Introduce new Flow health checks prior to Cloud deployment - [#1372](https://github.com/PrefectHQ/prefect/issues/1372)
- Improve logging functionality to include tracebacks - [#1374](https://github.com/PrefectHQ/prefect/issues/1374)
- Improve CLI user experience while working with Cloud - [#1384](https://github.com/PrefectHQ/prefect/pull/1384/)
- Users can now create projects from the CLI - [#1388](https://github.com/PrefectHQ/prefect/pull/1388)
- Add a health check to confirm that serialized flows are valid prior to Cloud deploy - [#1397](https://github.com/PrefectHQ/prefect/pull/1397)
- Add `task_slug`, `flow_id`, and `flow_run_id` to context - [#1405](https://github.com/PrefectHQ/prefect/pull/1405)
- Support persistent `scheduled_start_time` for scheduled flow runs when run locally with `flow.run()` - [#1418](https://github.com/PrefectHQ/prefect/pull/1418), [#1429](https://github.com/PrefectHQ/prefect/pull/1429)
- Add `task_args` to `Task.map` - [#1390](https://github.com/PrefectHQ/prefect/issues/1390)
- Add auth flows for `USER`-scoped Cloud API tokens - [#1423](https://github.com/PrefectHQ/prefect/pull/1423)
- Add `AzureResultHandler` for handling results to / from Azure Blob storage containers - [#1421](https://github.com/PrefectHQ/prefect/pull/1421)
- Add new configurable `LocalDaskExecutor` - [#1336](https://github.com/PrefectHQ/prefect/issues/1336)
- Add CLI commands for working with Prefect Cloud auth - [#1431](https://github.com/PrefectHQ/prefect/pull/1431)

### Task Library

- Add new `SnowflakeQuery` task for using snowflake data warehouse - [#1113](https://github.com/PrefectHQ/prefect/issues/1113)

### Fixes

- Fix issue with Docker storage not respecting user-provided image names - [#1335](https://github.com/PrefectHQ/prefect/pull/1335)
- Fix issue with local retries in Cloud not always running in-process - [#1348](https://github.com/PrefectHQ/prefect/pull/1348)

### Deprecations

- Rename `SynchronousExecutor` as `LocalDaskExecutor` - [#1434](https://github.com/PrefectHQ/prefect/pull/1434)

### Breaking Changes

- Rename `CloudEnvironment` to `DaskKubernetesEnvironment` - [#1250](https://github.com/PrefectHQ/prefect/issues/1250)
- Remove unused `queue` method from all executors - [#1434](https://github.com/PrefectHQ/prefect/pull/1434)

### Contributors

- [Alex Kravetz](http://github.com/akravetz)

## 0.6.1 Prefect Timing <Badge text="beta" type="success"/>

Released August 8, 2019

### Features

- Introduce new `flows.checkpointing` configuration setting for checkpointing Tasks in local execution - [#1283](https://github.com/PrefectHQ/prefect/pull/1283)
- Introduce new, flexible `Schedule` objects - [#1320](https://github.com/PrefectHQ/prefect/pull/1320)

### Enhancements

- Allow passing of custom headers in `Client` calls - [#1255](https://github.com/PrefectHQ/prefect/pull/1255)
- Autogenerate informative names and tags for Docker images built for Flow storage - [#1237](https://github.com/PrefectHQ/prefect/issues/1237)
- Allow mixed-case configuration keys (environment variables are interpolated as lowercase) - [#1288](https://github.com/PrefectHQ/prefect/issues/1288)
- Ensure state handler errors are logged informatively - [#1326](https://github.com/PrefectHQ/prefect/issues/1326)

### Task Library

- Add `BigQueryLoadGoogleCloudStorage` task for loading data into BigQuery from Google Cloud Storage [#1317](https://github.com/PrefectHQ/prefect/pull/1317)

### Fixes

- Fix issue with logs not always arriving in long-standing Dask clusters - [#1244](https://github.com/PrefectHQ/prefect/pull/1244)
- Fix issue with `BuildImage` docker task not actually running to completion - [#1243](https://github.com/PrefectHQ/prefect/issues/1243)
- Fix `run --logs` CLI command not exiting on flow run finished state - [#1319](https://github.com/PrefectHQ/prefect/pull/1319)

### Deprecations

- `OneTimeSchedule` and `UnionSchedule` are deprecated, but remain callable as convenience functions - [#1320](https://github.com/PrefectHQ/prefect/pull/1320)
- Old-style schedules can be deserialized as new-style schedules, but support will eventually be dropped - [#1320](https://github.com/PrefectHQ/prefect/pull/1320)

### Breaking Changes

- `prefect.Client.graphql()` and `prefect.Client.post()` now use an explicit keyword, not `**kwargs`, for variables or parameters - [#1259](https://github.com/PrefectHQ/prefect/pull/1259)
- `auth add` CLI command replaced with `auth login` - [#1319](https://github.com/PrefectHQ/prefect/pull/1319)

### Contributors

- None

## 0.6.0 Cloud Ready <Badge text="beta" type="success"/>

Released July 16, 2019

### Features

- Add the Prefect CLI for working with core objects both locally and in cloud - [#1059](https://github.com/PrefectHQ/prefect/pull/1059)
- Add RemoteEnvironment for simple executor based executions - [#1215](https://github.com/PrefectHQ/prefect/pull/1215)
- Add the ability to share caches across Tasks and Flows - [#1222](https://github.com/PrefectHQ/prefect/pull/1222)
- Add the ability to submit tasks to specific dask workers for task / worker affinity - [#1229](https://github.com/PrefectHQ/prefect/pull/1229)

### Enhancements

- Refactor mapped caching to be independent of order - [#1082](https://github.com/PrefectHQ/prefect/issues/1082)
- Refactor caching to allow for caching across multiple runs - [#1082](https://github.com/PrefectHQ/prefect/issues/1082)
- Allow for custom secret names in Result Handlers - [#1098](https://github.com/PrefectHQ/prefect/issues/1098)
- Have `execute cloud-flow` CLI immediately set the flow run state to `Failed` if environment fails - [#1122](https://github.com/PrefectHQ/prefect/pull/1122)
- Validate configuration objects on initial load - [#1136](https://github.com/PrefectHQ/prefect/pull/1136)
- Add `auto_generated` property to Tasks for convenient filtering - [#1135](https://github.com/PrefectHQ/prefect/pull/1135)
- Disable dask work-stealing in Kubernetes via scheduler config - [#1166](https://github.com/PrefectHQ/prefect/pull/1166)
- Implement backoff retry settings on Client calls - [#1187](https://github.com/PrefectHQ/prefect/pull/1187)
- Explicitly set Dask keys for a better Dask visualization experience - [#1218](https://github.com/PrefectHQ/prefect/issues/1218)
- Implement a local cache which persists for the duration of a Python session - [#1221](https://github.com/PrefectHQ/prefect/issues/1221)
- Implement in-process retries for Cloud Tasks which request retry in less than one minute - [#1228](https://github.com/PrefectHQ/prefect/pull/1228)
- Support `Client.login()` with API tokens - [#1240](https://github.com/PrefectHQ/prefect/pull/1240)
- Add live log streaming for `prefect run cloud` command - [#1241](https://github.com/PrefectHQ/prefect/pull/1241)

### Task Library

- Add task to trigger AWS Step function workflow [#1012](https://github.com/PrefectHQ/prefect/issues/1012)
- Add task to copy files within Google Cloud Storage - [#1206](https://github.com/PrefectHQ/prefect/pull/1206)
- Add task for downloading files from Dropbox - [#1205](https://github.com/PrefectHQ/prefect/pull/1205)

### Fixes

- Fix issue with mapped caching in Prefect Cloud - [#1096](https://github.com/PrefectHQ/prefect/pull/1096)
- Fix issue with Result Handlers deserializing incorrectly in Cloud - [#1112](https://github.com/PrefectHQ/prefect/issues/1112)
- Fix issue caused by breaking change in `marshmallow==3.0.0rc7` - [#1151](https://github.com/PrefectHQ/prefect/pull/1151)
- Fix issue with passing results to Prefect signals - [#1163](https://github.com/PrefectHQ/prefect/issues/1163)
- Fix issue with `flow.update` not preserving mapped edges - [#1164](https://github.com/PrefectHQ/prefect/issues/1164)
- Fix issue with Parameters and Context not being raw dictionaries - [#1186](https://github.com/PrefectHQ/prefect/issues/1186)
- Fix issue with asynchronous, long-running mapped retries in Prefect Cloud - [#1208](https://github.com/PrefectHQ/prefect/pull/1208)
- Fix issue with automatically applied collections to task call arguments when using the imperative API - [#1211](https://github.com/PrefectHQ/prefect/issues/1211)

### Breaking Changes

- The CLI command `prefect execute-flow` and `prefect execute-cloud-flow` no longer exist - [#1059](https://github.com/PrefectHQ/prefect/pull/1059)
- The `slack_notifier` state handler now uses a `webhook_secret` kwarg to pull the URL from a Secret - [#1075](https://github.com/PrefectHQ/prefect/issues/1075)
- Use GraphQL for Cloud logging - [#1193](https://github.com/PrefectHQ/prefect/pull/1193)
- Remove the `CloudResultHandler` default result handler - [#1198](https://github.com/PrefectHQ/prefect/pull/1198)
- Rename `LocalStorage` to `Local` - [#1236](https://github.com/PrefectHQ/prefect/pull/1236)

### Contributors

- [Kwangyoun Jung](https://github.com/initialkommit)
- [Anes Benmerzoug](https://github.com/AnesBenmerzoug)

## 0.5.5 Season 8 <Badge text="beta" type="success"/>

Released May 31, 2019

Bugfix to address an unpinned dependency

## 0.5.4 A Release Has No Name <Badge text="beta" type="success"/>

Released May 28, 2019

### Features

- Add new `UnionSchedule` for combining multiple schedules, allowing for complex schedule specifications - [#428](https://github.com/PrefectHQ/prefect/issues/428)
- Allow for Cloud users to securely pull Docker images from private registries - [#1028](https://github.com/PrefectHQ/prefect/pull/1028)

### Enhancements

- Add `prefect_version` kwarg to `Docker` storage for controlling the version of prefect installed into your containers - [#1010](https://github.com/PrefectHQ/prefect/pull/1010), [#533](https://github.com/PrefectHQ/prefect/issues/533)
- Warn users if their Docker storage base image uses a different python version than their local machine - [#999](https://github.com/PrefectHQ/prefect/issues/999)
- Add flow run id to k8s labels on Cloud Environment jobs / pods for easier filtering in deployment - [#1016](https://github.com/PrefectHQ/prefect/pull/1016)
- Allow for `SlackTask` to pull the Slack webhook URL from a custom named Secret - [#1023](https://github.com/PrefectHQ/prefect/pull/1023)
- Raise informative errors when Docker storage push / pull fails - [#1029](https://github.com/PrefectHQ/prefect/issues/1029)
- Standardized `__repr__`s for various classes, to remove inconsistencies - [#617](https://github.com/PrefectHQ/prefect/issues/617)
- Allow for use of local images in Docker storage - [#1052](https://github.com/PrefectHQ/prefect/pull/1052)
- Allow for doc tests and doc generation to run without installing `all_extras` - [#1057](https://github.com/PrefectHQ/prefect/issues/1057)

### Task Library

- Add task for creating new branches in a GitHub repository - [#1011](https://github.com/PrefectHQ/prefect/pull/1011)
- Add tasks to create, delete, invoke, and list AWS Lambda functions [#1009](https://github.com/PrefectHQ/prefect/issues/1009)
- Add tasks for integration with spaCy pipelines [#1018](https://github.com/PrefectHQ/prefect/issues/1018)
- Add tasks for querying Postgres database [#1022](https://github.com/PrefectHQ/prefect/issues/1022)
- Add task for waiting on a Docker container to run and optionally raising for nonzero exit code - [#1061](https://github.com/PrefectHQ/prefect/pull/1061)
- Add tasks for communicating with Redis [#1021](https://github.com/PrefectHQ/prefect/issues/1021)

### Fixes

- Ensure that state change handlers are called even when unexpected initialization errors occur - [#1015](https://github.com/PrefectHQ/prefect/pull/1015)
- Fix an issue where a mypy assert relied on an unavailable import - [#1034](https://github.com/PrefectHQ/prefect/pull/1034)
- Fix an issue where user configurations were loaded after config interpolation had already taken place - [#1037](https://github.com/PrefectHQ/prefect/pull/1037)
- Fix an issue with saving a flow visualization to a file from a notebook - [#1056](https://github.com/PrefectHQ/prefect/pull/1056)
- Fix an issue in which mapped tasks incorrectly tried to run when their upstream was skipped - [#1068](https://github.com/PrefectHQ/prefect/issues/1068)
- Fix an issue in which mapped tasks were not using their caches locally - [#1067](https://github.com/PrefectHQ/prefect/issues/1067)

### Breaking Changes

- Changed the signature of `configuration.load_configuration()` - [#1037](https://github.com/PrefectHQ/prefect/pull/1037)
- Local Secrets now raise `ValueError`s when not found in context - [#1047](https://github.com/PrefectHQ/prefect/pull/1047)

### Contributors

- [Zach Angell](https://github.com/zangell44)
- [Nanda H Krishna](https://nandahkrishna.me)
- [Brett Naul](https://github.com/bnaul)
- [Jeremiah Lewis](https://github.com/jlewis91)
- [Dave Hirschfeld](https://github.com/dhirschfeld)

## 0.5.3 The Release is Bright and Full of Features <Badge text="beta" type="success"/>

Released May 7, 2019

### Features

- Add new `Storage` and `Environment` specifications - [#936](https://github.com/PrefectHQ/prefect/pull/936), [#956](https://github.com/PrefectHQ/prefect/pull/956)

### Enhancements

- Flow now has optional `storage` keyword - [#936](https://github.com/PrefectHQ/prefect/pull/936)
- Flow `environment` argument now defaults to a `CloudEnvironment` - [#936](https://github.com/PrefectHQ/prefect/pull/936)
- `Queued` states accept `start_time` arguments - [#955](https://github.com/PrefectHQ/prefect/pull/955)
- Add new `Bytes` and `Memory` storage classes for local testing - [#956](https://github.com/PrefectHQ/prefect/pull/956), [#961](https://github.com/PrefectHQ/prefect/pull/961)
- Add new `LocalEnvironment` execution environment for local testing - [#957](https://github.com/PrefectHQ/prefect/pull/957)
- Add new `Aborted` state for Flow runs which are cancelled by users - [#959](https://github.com/PrefectHQ/prefect/issues/959)
- Added an `execute-cloud-flow` CLI command for working with cloud deployed flows - [#971](https://github.com/PrefectHQ/prefect/pull/971)
- Add new `flows.run_on_schedule` configuration option for affecting the behavior of `flow.run` - [#972](https://github.com/PrefectHQ/prefect/issues/972)
- Allow for Tasks with `manual_only` triggers to be root tasks - [#667](https://github.com/PrefectHQ/prefect/issues/667)
- Allow compression of serialized flows [#993](https://github.com/PrefectHQ/prefect/pull/993)
- Allow for serialization of user written result handlers - [#623](https://github.com/PrefectHQ/prefect/issues/623)
- Allow for state to be serialized in certain triggers and cache validators - [#949](https://github.com/PrefectHQ/prefect/issues/949)
- Add new `filename` keyword to `flow.visualize` for automatically saving visualizations - [#1001](https://github.com/PrefectHQ/prefect/issues/1001)
- Add new `LocalStorage` option for storing Flows locally - [#1006](https://github.com/PrefectHQ/prefect/pull/1006)

### Task Library

- None

### Fixes

- Fix Docker storage not pulling correct flow path - [#968](https://github.com/PrefectHQ/prefect/pull/968)
- Fix `run_flow` loading to decode properly by use cloudpickle - [#978](https://github.com/PrefectHQ/prefect/pull/978)
- Fix Docker storage for handling flow names with spaces and weird characters - [#969](https://github.com/PrefectHQ/prefect/pull/969)
- Fix non-deterministic issue with mapping in the DaskExecutor - [#943](https://github.com/PrefectHQ/prefect/issues/943)

### Breaking Changes

- Remove `flow.id` and `task.id` attributes - [#940](https://github.com/PrefectHQ/prefect/pull/940)
- Removed old WIP environments - [#936](https://github.com/PrefectHQ/prefect/pull/936)
  (_Note_: Changes from [#936](https://github.com/PrefectHQ/prefect/pull/936) regarding environments don't break any Prefect code because environments weren't used yet outside of Cloud.)
- Update `flow.deploy` and `client.deploy` to use `set_schedule_active` kwarg to match Cloud - [#991](https://github.com/PrefectHQ/prefect/pull/991)
- Removed `Flow.generate_local_task_ids()` - [#992](#https://github.com/PrefectHQ/prefect/pull/992)

### Contributors

- None

## 0.5.2 Unredacted <Badge text="beta" type="success"/>

Released April 19, 2019

### Features

- Implement two new triggers that allow for specifying bounds on the number of failures or successes - [#933](https://github.com/PrefectHQ/prefect/issues/933)

### Enhancements

- `DaskExecutor(local_processes=True)` supports timeouts - [#886](https://github.com/PrefectHQ/prefect/issues/886)
- Calling `Secret.get()` from within a Flow context raises an informative error - [#927](https://github.com/PrefectHQ/prefect/issues/927)
- Add new keywords to `Task.set_upstream` and `Task.set_downstream` for handling keyed and mapped dependencies - [#823](https://github.com/PrefectHQ/prefect/issues/823)
- Downgrade default logging level to "INFO" from "DEBUG" - [#935](https://github.com/PrefectHQ/prefect/pull/935)
- Add start times to queued states - [#937](https://github.com/PrefectHQ/prefect/pull/937)
- Add `is_submitted` to states - [#944](https://github.com/PrefectHQ/prefect/pull/944)
- Introduce new `ClientFailed` state - [#938](https://github.com/PrefectHQ/prefect/issues/938)

### Task Library

- Add task for sending Slack notifications via Prefect Slack App - [#932](https://github.com/PrefectHQ/prefect/issues/932)

### Fixes

- Fix issue with timeouts behaving incorrectly with unpickleable objects - [#886](https://github.com/PrefectHQ/prefect/issues/886)
- Fix issue with Flow validation being performed even when eager validation was turned off - [#919](https://github.com/PrefectHQ/prefect/issues/919)
- Fix issue with downstream tasks with `all_failed` triggers running if an upstream Client call fails in Cloud - [#938](https://github.com/PrefectHQ/prefect/issues/938)

### Breaking Changes

- Remove `prefect make user config` from cli commands - [#904](https://github.com/PrefectHQ/prefect/issues/904)
- Change `set_schedule_active` keyword in Flow deployments to `set_schedule_inactive` to match Cloud - [#941](https://github.com/PrefectHQ/prefect/pull/941)

### Contributors

- None

## 0.5.1 It Takes a Village <Badge text="beta" type="success"/>

Released April 4, 2019

### Features

- API reference documentation is now versioned - [#270](https://github.com/PrefectHQ/prefect/issues/270)
- Add `S3ResultHandler` for handling results to / from S3 buckets - [#879](https://github.com/PrefectHQ/prefect/pull/879)
- Add ability to use `Cached` states across flow runs in Cloud - [#885](https://github.com/PrefectHQ/prefect/pull/885)

### Enhancements

- Bump to latest version of `pytest` (4.3) - [#814](https://github.com/PrefectHQ/prefect/issues/814)
- `Client.deploy` accepts optional `build` kwarg for avoiding building Flow environment - [#876](https://github.com/PrefectHQ/prefect/pull/876)
- Bump `distributed` to 1.26.1 for enhanced security features - [#878](https://github.com/PrefectHQ/prefect/pull/878)
- Local secrets automatically attempt to load secrets as JSON - [#883](https://github.com/PrefectHQ/prefect/pull/883)
- Add task logger to context for easily creating custom logs during task runs - [#884](https://github.com/PrefectHQ/prefect/issues/884)

### Task Library

- Add `ParseRSSFeed` for parsing a remote RSS feed - [#856](https://github.com/PrefectHQ/prefect/pull/856)
- Add tasks for working with Docker containers and imaged - [#864](https://github.com/PrefectHQ/prefect/pull/864)
- Add task for creating a BigQuery table - [#895](https://github.com/PrefectHQ/prefect/pull/895)

### Fixes

- Only checkpoint tasks if running in cloud - [#839](https://github.com/PrefectHQ/prefect/pull/839), [#854](https://github.com/PrefectHQ/prefect/pull/854)
- Adjusted small flake8 issues for names, imports, and comparisons - [#849](https://github.com/PrefectHQ/prefect/pull/849)
- Fix bug preventing `flow.run` from properly using cached tasks - [#861](https://github.com/PrefectHQ/prefect/pull/861)
- Fix tempfile usage in `flow.visualize` so that it runs on Windows machines - [#858](https://github.com/PrefectHQ/prefect/issues/858)
- Fix issue caused by Python 3.5.2 bug for Python 3.5.2 compatibility - [#857](https://github.com/PrefectHQ/prefect/issues/857)
- Fix issue in which `GCSResultHandler` was not pickleable - [#879](https://github.com/PrefectHQ/prefect/pull/879)
- Fix issue with automatically converting callables and dicts to tasks - [#894](https://github.com/PrefectHQ/prefect/issues/894)

### Breaking Changes

- Change the call signature of `Dict` task from `run(**task_results)` to `run(keys, values)` - [#894](https://github.com/PrefectHQ/prefect/issues/894)

### Contributors

- [ColCarroll](https://github.com/ColCarroll)
- [dhirschfeld](https://github.com/dhirschfeld)
- [BasPH](https://github.com/BasPH)
- [Miloš Garunović](https://github.com/milosgarunovic)
- [Nash Taylor](https://github.com/ntaylorwss)

## 0.5.0 Open Source Launch! <Badge text="beta" type="success"/>

Released March 24, 2019

### Features

- Add `checkpoint` option for individual `Task`s, as well as a global `checkpoint` config setting for storing the results of Tasks using their result handlers - [#649](https://github.com/PrefectHQ/prefect/pull/649)
- Add `defaults_from_attrs` decorator to easily construct `Task`s whose attributes serve as defaults for `Task.run` - [#293](https://github.com/PrefectHQ/prefect/issues/293)
- Environments follow new hierarchy (PIN-3) - [#670](https://github.com/PrefectHQ/prefect/pull/670)
- Add `OneTimeSchedule` for one-time execution at a specified time - [#680](https://github.com/PrefectHQ/prefect/pull/680)
- `flow.run` is now a blocking call which will run the Flow, on its schedule, and execute full state-based execution (including retries) - [#690](https://github.com/PrefectHQ/prefect/issues/690)
- Pre-populate `prefect.context` with various formatted date strings during execution - [#704](https://github.com/PrefectHQ/prefect/pull/704)
- Add ability to overwrite task attributes such as "name" when calling tasks in the functional API - [#717](https://github.com/PrefectHQ/prefect/issues/717)
- Release Prefect Core under the Apache 2.0 license - [#762](https://github.com/PrefectHQ/prefect/pull/762)

### Enhancements

- Refactor all `State` objects to store fully hydrated `Result` objects which track information about how results should be handled - [#612](https://github.com/PrefectHQ/prefect/pull/612), [#616](https://github.com/PrefectHQ/prefect/pull/616)
- Add `google.cloud.storage` as an optional extra requirement so that the `GCSResultHandler` can be exposed better - [#626](https://github.com/PrefectHQ/prefect/pull/626)
- Add a `start_time` check for Scheduled flow runs, similar to the one for Task runs - [#605](https://github.com/PrefectHQ/prefect/issues/605)
- Project names can now be specified for deployments instead of IDs - [#633](https://github.com/PrefectHQ/prefect/pull/633)
- Add a `createProject` mutation function to the client - [#633](https://github.com/PrefectHQ/prefect/pull/633)
- Add timestamp to auto-generated API docs footer - [#639](https://github.com/PrefectHQ/prefect/pull/639)
- Refactor `Result` interface into `Result` and `SafeResult` - [#649](https://github.com/PrefectHQ/prefect/pull/649)
- The `manual_only` trigger will pass if `resume=True` is found in context, which indicates that a `Resume` state was passed - [#664](https://github.com/PrefectHQ/prefect/issues/664)
- Added DockerOnKubernetes environment (PIN-3) - [#670](https://github.com/PrefectHQ/prefect/pull/670)
- Added Prefect docker image (PIN-3) - [#670](https://github.com/PrefectHQ/prefect/pull/670)
- `defaults_from_attrs` now accepts a splatted list of arguments - [#676](https://github.com/PrefectHQ/prefect/issues/676)
- Add retry functionality to `flow.run(on_schedule=True)` for local execution - [#680](https://github.com/PrefectHQ/prefect/pull/680)
- Add `helper_fns` keyword to `ShellTask` for pre-populating helper functions to commands - [#681](https://github.com/PrefectHQ/prefect/pull/681)
- Convert a few DEBUG level logs to INFO level logs - [#682](https://github.com/PrefectHQ/prefect/issues/682)
- Added DaskOnKubernetes environment (PIN-3) - [#695](https://github.com/PrefectHQ/prefect/pull/695)
- Load `context` from Cloud when running flows - [#699](https://github.com/PrefectHQ/prefect/pull/699)
- Add `Queued` state - [#705](https://github.com/PrefectHQ/prefect/issues/705)
- `flow.serialize()` will always serialize its environment, regardless of `build` - [#696](https://github.com/PrefectHQ/prefect/issues/696)
- `flow.deploy()` now raises an informative error if your container cannot deserialize the Flow - [#711](https://github.com/PrefectHQ/prefect/issues/711)
- Add `_MetaState` as a parent class for states that modify other states - [#726](https://github.com/PrefectHQ/prefect/pull/726)
- Add `flow` keyword argument to `Task.set_upstream()` and `Task.set_downstream()` - [#749](https://github.com/PrefectHQ/prefect/pull/749)
- Add `is_retrying()` helper method to all `State` objects - [#753](https://github.com/PrefectHQ/prefect/pull/753)
- Allow for state handlers which return `None` - [#753](https://github.com/PrefectHQ/prefect/pull/753)
- Add daylight saving time support for `CronSchedule` - [#729](https://github.com/PrefectHQ/prefect/pull/729)
- Add `idempotency_key` and `context` arguments to `Client.create_flow_run` - [#757](https://github.com/PrefectHQ/prefect/issues/757)
- Make `EmailTask` more secure by pulling credentials from secrets - [#706](https://github.com/PrefectHQ/prefect/issues/706)

### Task Library

- Add `GCSUpload` and `GCSDownload` for uploading / retrieving string data to / from Google Cloud Storage - [#673](https://github.com/PrefectHQ/prefect/pull/673)
- Add `BigQueryTask` and `BigQueryInsertTask` for executing queries against BigQuery tables and inserting data - [#678](https://github.com/PrefectHQ/prefect/pull/678), [#685](https://github.com/PrefectHQ/prefect/pull/685)
- Add `FilterTask` for filtering out lists of results - [#637](https://github.com/PrefectHQ/prefect/issues/637)
- Add `S3Download` and `S3Upload` for interacting with data stored on AWS S3 - [#692](https://github.com/PrefectHQ/prefect/issues/692)
- Add `AirflowTask` and `AirflowTriggerDAG` tasks to the task library for running individual Airflow tasks / DAGs - [#735](https://github.com/PrefectHQ/prefect/issues/735)
- Add `OpenGitHubIssue` and `CreateGitHubPR` tasks for interacting with GitHub repositories - [#771](https://github.com/PrefectHQ/prefect/pull/771)
- Add Kubernetes tasks for deployments, jobs, pods, and services - [#779](https://github.com/PrefectHQ/prefect/pull/779)
- Add Airtable tasks - [#803](https://github.com/PrefectHQ/prefect/pull/803)
- Add Twitter tasks - [#803](https://github.com/PrefectHQ/prefect/pull/803)
- Add `GetRepoInfo` for pulling GitHub repository information - [#816](https://github.com/PrefectHQ/prefect/pull/816)

### Fixes

- Fix edge case in doc generation in which some `Exception`s' call signature could not be inspected - [#513](https://github.com/PrefectHQ/prefect/issues/513)
- Fix bug in which exceptions raised within flow runner state handlers could not be sent to Cloud - [#628](https://github.com/PrefectHQ/prefect/pull/628)
- Fix issue wherein heartbeats were not being called on a fixed interval - [#669](https://github.com/PrefectHQ/prefect/pull/669)
- Fix issue wherein code blocks inside of method docs couldn't use `**kwargs` - [#658](https://github.com/PrefectHQ/prefect/issues/658)
- Fix bug in which Prefect-generated Keys for S3 buckets were not properly converted to strings - [#698](https://github.com/PrefectHQ/prefect/pull/698)
- Fix next line after Docker Environment push/pull from overwriting progress bar - [#702](https://github.com/PrefectHQ/prefect/pull/702)
- Fix issue with `JinjaTemplate` not being pickleable - [#710](https://github.com/PrefectHQ/prefect/pull/710)
- Fix issue with creating secrets from JSON documents using the Core Client - [#715](https://github.com/PrefectHQ/prefect/pull/715)
- Fix issue with deserialization of JSON secrets unnecessarily calling `json.loads` - [#716](https://github.com/PrefectHQ/prefect/pull/716)
- Fix issue where `IntervalSchedules` didn't respect daylight saving time after serialization - [#729](https://github.com/PrefectHQ/prefect/pull/729)

### Breaking Changes

- Remove the `BokehRunner` and associated webapp - [#609](https://github.com/PrefectHQ/prefect/issues/609)
- Rename `ResultHandler` methods from `serialize` / `deserialize` to `write` / `read` - [#612](https://github.com/PrefectHQ/prefect/pull/612)
- Refactor all `State` objects to store fully hydrated `Result` objects which track information about how results should be handled - [#612](https://github.com/PrefectHQ/prefect/pull/612), [#616](https://github.com/PrefectHQ/prefect/pull/616)
- `Client.create_flow_run` now returns a string instead of a `GraphQLResult` object to match the API of `deploy` - [#630](https://github.com/PrefectHQ/prefect/pull/630)
- `flow.deploy` and `client.deploy` require a `project_name` instead of an ID - [#633](https://github.com/PrefectHQ/prefect/pull/633)
- Upstream state results now take precedence for task inputs over `cached_inputs` - [#591](https://github.com/PrefectHQ/prefect/issues/591)
- Rename `Match` task (used inside control flow) to `CompareValue` - [#638](https://github.com/PrefectHQ/prefect/pull/638)
- `Client.graphql()` now returns a response with up to two keys (`data` and `errors`). Previously the `data` key was automatically selected - [#642](https://github.com/PrefectHQ/prefect/pull/642)
- `ContainerEnvironment` was changed to `DockerEnvironment` - [#670](https://github.com/PrefectHQ/prefect/pull/670)
- The environment `from_file` was moved to `utilities.environments` - [#670](https://github.com/PrefectHQ/prefect/pull/670)
- Removed `start_tasks` argument from `FlowRunner.run()` and `check_upstream` argument from `TaskRunner.run()` - [#672](https://github.com/PrefectHQ/prefect/pull/672)
- Remove support for Python 3.4 - [#671](https://github.com/PrefectHQ/prefect/issues/671)
- `flow.run` is now a blocking call which will run the Flow, on its schedule, and execute full state-based execution (including retries) - [#690](https://github.com/PrefectHQ/prefect/issues/690)
- Remove `make_return_failed_handler` as `flow.run` now returns all task states - [#693](https://github.com/PrefectHQ/prefect/pull/693)
- Refactor Airflow migration tools into a single `AirflowTask` in the task library for running individual Airflow tasks - [#735](https://github.com/PrefectHQ/prefect/issues/735)
- `name` is now required on all Flow objects - [#732](https://github.com/PrefectHQ/prefect/pull/732)
- Separate installation "extras" packages into multiple, smaller extras - [#739](https://github.com/PrefectHQ/prefect/issues/739)
- `Flow.parameters()` always returns a set of parameters - [#756](https://github.com/PrefectHQ/prefect/pull/756)

## 0.4.1 <Badge text="beta" type="success"/>

Released January 31, 2019

### Features

- Add ability to run scheduled flows locally via `on_schedule` kwarg in `flow.run()` - [#519](https://github.com/PrefectHQ/prefect/issues/519)
- Allow tasks to specify their own result handlers, ensure inputs and outputs are stored only when necessary, and ensure no raw data is sent to the database - [#587](https://github.com/PrefectHQ/prefect/pull/587)

### Enhancements

- Allow for building `ContainerEnvironment`s locally without pushing to registry - [#514](https://github.com/PrefectHQ/prefect/issues/514)
- Make mapping more robust when running children tasks multiple times - [#541](https://github.com/PrefectHQ/prefect/pull/541)
- Always prefer `cached_inputs` over upstream states, if available - [#546](https://github.com/PrefectHQ/prefect/pull/546)
- Add hooks to `FlowRunner.initialize_run()` for manipulating task states and contexts - [#548](https://github.com/PrefectHQ/prefect/pull/548)
- Improve state-loading strategy for Prefect Cloud - [#555](https://github.com/PrefectHQ/prefect/issues/555)
- Introduce `on_failure` kwarg to Tasks and Flows for user-friendly failure callbacks - [#551](https://github.com/PrefectHQ/prefect/issues/551)
- Include `scheduled_start_time` in context for Flow runs - [#524](https://github.com/PrefectHQ/prefect/issues/524)
- Add GitHub PR template - [#542](https://github.com/PrefectHQ/prefect/pull/542)
- Allow flows to be deployed to Prefect Cloud without a project id - [#571](https://github.com/PrefectHQ/prefect/pull/571)
- Introduce serialization schemas for ResultHandlers - [#572](https://github.com/PrefectHQ/prefect/issues/572)
- Add new `metadata` attribute to States for managing user-generated results - [#573](https://github.com/PrefectHQ/prefect/issues/573)
- Add new 'JSONResultHandler' for serializing small bits of data without external storage - [#576](https://github.com/PrefectHQ/prefect/issues/576)
- Use `JSONResultHandler` for all Parameter caching - [#590](https://github.com/PrefectHQ/prefect/pull/590)

### Fixes

- Fixed `flow.deploy()` attempting to access a nonexistent string attribute - [#503](https://github.com/PrefectHQ/prefect/pull/503)
- Ensure all logs make it to the logger service in deployment - [#508](https://github.com/PrefectHQ/prefect/issues/508), [#552](https://github.com/PrefectHQ/prefect/issues/552)
- Fix a situation where `Paused` tasks would be treated as `Pending` and run - [#535](https://github.com/PrefectHQ/prefect/pull/535)
- Ensure errors raised in state handlers are trapped appropriately in Cloud Runners - [#554](https://github.com/PrefectHQ/prefect/pull/554)
- Ensure unexpected errors raised in FlowRunners are robustly handled - [#568](https://github.com/PrefectHQ/prefect/pull/568)
- Fixed non-deterministic errors in mapping caused by clients resolving futures of other clients - [#569](https://github.com/PrefectHQ/prefect/pull/569)
- Older versions of Prefect will now ignore fields added by newer versions when deserializing objects - [#583](https://github.com/PrefectHQ/prefect/pull/583)
- Result handler failures now result in clear task run failures - [#575](https://github.com/PrefectHQ/prefect/issues/575)
- Fix issue deserializing old states with empty metadata - [#590](https://github.com/PrefectHQ/prefect/pull/590)
- Fix issue serializing `cached_inputs` - [#594](https://github.com/PrefectHQ/prefect/pull/594)

### Breaking Changes

- Move `prefect.client.result_handlers` to `prefect.engine.result_handlers` - [#512](https://github.com/PrefectHQ/prefect/pull/512)
- Removed `inputs` kwarg from `TaskRunner.run()` - [#546](https://github.com/PrefectHQ/prefect/pull/546)
- Moves the `start_task_ids` argument from `FlowRunner.run()` to `Environment.run()` - [#544](https://github.com/PrefectHQ/prefect/issues/544), [#545](https://github.com/PrefectHQ/prefect/pull/545)
- Convert `timeout` kwarg from `timedelta` to `integer` - [#540](https://github.com/PrefectHQ/prefect/issues/540)
- Remove `timeout` kwarg from `executor.wait` - [#569](https://github.com/PrefectHQ/prefect/pull/569)
- Serialization of States will _ignore_ any result data that hasn't been processed - [#581](https://github.com/PrefectHQ/prefect/pull/581)
- Removes `VersionedSchema` in favor of implicit versioning: serializers will ignore unknown fields and the `create_object` method is responsible for recreating missing ones - [#583](https://github.com/PrefectHQ/prefect/pull/583)
- Convert and rename `CachedState` to a successful state named `Cached`, and also remove the superfluous `cached_result` attribute - [#586](https://github.com/PrefectHQ/prefect/issues/586)

## 0.4.0 <Badge text="beta" type="success"/>

Released January 8, 2019

### Features

- Add support for Prefect Cloud - [#374](https://github.com/PrefectHQ/prefect/pull/374), [#406](https://github.com/PrefectHQ/prefect/pull/406), [#473](https://github.com/PrefectHQ/prefect/pull/473), [#491](https://github.com/PrefectHQ/prefect/pull/491)
- Add versioned serialization schemas for `Flow`, `Task`, `Parameter`, `Edge`, `State`, `Schedule`, and `Environment` objects - [#310](https://github.com/PrefectHQ/prefect/pull/310), [#318](https://github.com/PrefectHQ/prefect/pull/318), [#319](https://github.com/PrefectHQ/prefect/pull/319), [#340](https://github.com/PrefectHQ/prefect/pull/340)
- Add ability to provide `ResultHandler`s for storing private result data - [#391](https://github.com/PrefectHQ/prefect/pull/391), [#394](https://github.com/PrefectHQ/prefect/pull/394), [#430](https://github.com/PrefectHQ/prefect/pull/430/)
- Support depth-first execution of mapped tasks and tracking of both the static "parent" and dynamic "children" via `Mapped` states - [#485](https://github.com/PrefectHQ/prefect/pull/485)

### Enhancements

- Add new `TimedOut` state for task execution timeouts - [#255](https://github.com/PrefectHQ/prefect/issues/255)
- Use timezone-aware dates throughout Prefect - [#325](https://github.com/PrefectHQ/prefect/pull/325)
- Add `description` and `tags` arguments to `Parameters` - [#318](https://github.com/PrefectHQ/prefect/pull/318)
- Allow edge `key` checks to be skipped in order to create "dummy" flows from metadata - [#319](https://github.com/PrefectHQ/prefect/pull/319)
- Add new `names_only` keyword to `flow.parameters` - [#337](https://github.com/PrefectHQ/prefect/pull/337)
- Add utility for building GraphQL queries and simple schemas from Python objects - [#342](https://github.com/PrefectHQ/prefect/pull/342)
- Add links to downloadable Jupyter notebooks for all tutorials - [#212](https://github.com/PrefectHQ/prefect/issues/212)
- Add `to_dict` convenience method for `DotDict` class - [#341](https://github.com/PrefectHQ/prefect/issues/341)
- Refactor requirements to a custom `ini` file specification - [#347](https://github.com/PrefectHQ/prefect/pull/347)
- Refactor API documentation specification to `toml` file - [#361](https://github.com/PrefectHQ/prefect/pull/361)
- Add new SQLite tasks for basic SQL scripting and querying - [#291](https://github.com/PrefectHQ/prefect/issues/291)
- Executors now pass `map_index` into the `TaskRunner`s - [#373](https://github.com/PrefectHQ/prefect/pull/373)
- All schedules support `start_date` and `end_date` parameters - [#375](https://github.com/PrefectHQ/prefect/pull/375)
- Add `DateTime` marshmallow field for timezone-aware serialization - [#378](https://github.com/PrefectHQ/prefect/pull/378)
- Adds ability to put variables into context via the config - [#381](https://github.com/PrefectHQ/prefect/issues/381)
- Adds new `client.deploy` method for adding new flows to the Prefect Cloud - [#388](https://github.com/PrefectHQ/prefect/issues/388)
- Add `id` attribute to `Task` class - [#416](https://github.com/PrefectHQ/prefect/issues/416)
- Add new `Resume` state for resuming from `Paused` tasks - [#435](https://github.com/PrefectHQ/prefect/issues/435)
- Add support for heartbeats - [#436](https://github.com/PrefectHQ/prefect/issues/436)
- Add new `Submitted` state for signaling that `Scheduled` tasks have been handled - [#445](https://github.com/PrefectHQ/prefect/issues/445)
- Add ability to add custom environment variables and copy local files into `ContainerEnvironment`s - [#453](https://github.com/PrefectHQ/prefect/issues/453)
- Add `set_secret` method to Client for creating and setting the values of user secrets - [#452](https://github.com/PrefectHQ/prefect/issues/452)
- Refactor runners into `CloudTaskRunner` and `CloudFlowRunner` classes - [#431](https://github.com/PrefectHQ/prefect/issues/431)
- Added functions for loading default `engine` classes from config - [#477](https://github.com/PrefectHQ/prefect/pull/477)

### Fixes

- Fixed issue with `GraphQLResult` reprs - [#374](https://github.com/PrefectHQ/prefect/pull/374)
- `CronSchedule` produces expected results across daylight savings time transitions - [#375](https://github.com/PrefectHQ/prefect/pull/375)
- `utilities.serialization.Nested` properly respects `marshmallow.missing` values - [#398](https://github.com/PrefectHQ/prefect/pull/398)
- Fixed issue in capturing unexpected mapping errors during task runs - [#409](https://github.com/PrefectHQ/prefect/pull/409)
- Fixed issue in `flow.visualize()` so that mapped flow states can be passed and colored - [#387](https://github.com/PrefectHQ/prefect/issues/387)
- Fixed issue where `IntervalSchedule` was serialized at "second" resolution, not lower - [#427](https://github.com/PrefectHQ/prefect/pull/427)
- Fixed issue where `SKIP` signals were preventing multiple layers of mapping - [#455](https://github.com/PrefectHQ/prefect/issues/455)
- Fixed issue with multi-layer mapping in `flow.visualize()` - [#454](https://github.com/PrefectHQ/prefect/issues/454)
- Fixed issue where Prefect Cloud `cached_inputs` weren't being used locally - [#434](https://github.com/PrefectHQ/prefect/issues/434)
- Fixed issue where `Config.set_nested` would have an error if the provided key was nested deeper than an existing terminal key - [#479](https://github.com/PrefectHQ/prefect/pull/479)
- Fixed issue where `state_handlers` were not called for certain signals - [#494](https://github.com/PrefectHQ/prefect/pull/494)

### Breaking Changes

- Remove `NoSchedule` and `DateSchedule` schedule classes - [#324](https://github.com/PrefectHQ/prefect/pull/324)
- Change `serialize()` method to use schemas rather than custom dict - [#318](https://github.com/PrefectHQ/prefect/pull/318)
- Remove `timestamp` property from `State` classes - [#305](https://github.com/PrefectHQ/prefect/pull/305)
- Remove the custom JSON encoder library at `prefect.utilities.json` - [#336](https://github.com/PrefectHQ/prefect/pull/336)
- `flow.parameters` now returns a set of parameters instead of a dictionary - [#337](https://github.com/PrefectHQ/prefect/pull/337)
- Renamed `to_dotdict` -> `as_nested_dict` - [#339](https://github.com/PrefectHQ/prefect/pull/339)
- Moved `prefect.utilities.collections.GraphQLResult` to `prefect.utilities.graphql.GraphQLResult` - [#371](https://github.com/PrefectHQ/prefect/pull/371)
- `SynchronousExecutor` now does _not_ do depth first execution for mapped tasks - [#373](https://github.com/PrefectHQ/prefect/pull/373)
- Renamed `prefect.utilities.serialization.JSONField` -> `JSONCompatible`, removed its `max_size` feature, and no longer automatically serialize payloads as strings - [#376](https://github.com/PrefectHQ/prefect/pull/376)
- Renamed `prefect.utilities.serialization.NestedField` -> `Nested` - [#376](https://github.com/PrefectHQ/prefect/pull/376)
- Renamed `prefect.utilities.serialization.NestedField.dump_fn` -> `NestedField.value_selection_fn` for clarity - [#377](https://github.com/PrefectHQ/prefect/pull/377)
- Local secrets are now pulled from `secrets` in context instead of `_secrets` - [#382](https://github.com/PrefectHQ/prefect/pull/382)
- Remove Task and Flow descriptions, Flow project & version attributes - [#383](https://github.com/PrefectHQ/prefect/issues/383)
- Changed `Schedule` parameter from `on_or_after` to `after` - [#396](https://github.com/PrefectHQ/prefect/issues/396)
- Environments are immutable and return `dict` keys instead of `str`; some arguments for `ContainerEnvironment` are removed - [#398](https://github.com/PrefectHQ/prefect/pull/398)
- `environment.run()` and `environment.build()`; removed the `flows` CLI and replaced it with a top-level CLI command, `prefect run` - [#400](https://github.com/PrefectHQ/prefect/pull/400)
- The `set_temporary_config` utility now accepts a single dict of multiple config values, instead of just a key/value pair, and is located in `utilities.configuration` - [#401](https://github.com/PrefectHQ/prefect/pull/401)
- Bump `click` requirement to 7.0, which changes underscores to hyphens at CLI - [#409](https://github.com/PrefectHQ/prefect/pull/409)
- `IntervalSchedule` rejects intervals of less than one minute - [#427](https://github.com/PrefectHQ/prefect/pull/427)
- `FlowRunner` returns a `Running` state, not a `Pending` state, when flows do not finish - [#433](https://github.com/PrefectHQ/prefect/pull/433)
- Remove the `task_contexts` argument from `FlowRunner.run()` - [#440](https://github.com/PrefectHQ/prefect/pull/440)
- Remove the leading underscore from Prefect-set context keys - [#446](https://github.com/PrefectHQ/prefect/pull/446)
- Removed throttling tasks within the local cluster - [#470](https://github.com/PrefectHQ/prefect/pull/470)
- Even `start_tasks` will not run before their state's `start_time` (if the state is `Scheduled`) - [#474](https://github.com/PrefectHQ/prefect/pull/474)
- `DaskExecutor`'s "processes" keyword argument was renamed "local_processes" - [#477](https://github.com/PrefectHQ/prefect/pull/477)
- Removed the `mapped` and `map_index` kwargs from `TaskRunner.run()`. These values are now inferred automatically - [#485](https://github.com/PrefectHQ/prefect/pull/485)
- The `upstream_states` dictionary used by the Runners only includes `State` values, not lists of `States`. The use case that required lists of `States` is now covered by the `Mapped` state. - [#485](https://github.com/PrefectHQ/prefect/pull/485)

## 0.3.3 <Badge text="alpha" type="warn"/>

Released October 30, 2018

### Features

- Refactor `FlowRunner` and `TaskRunner` into a modular `Runner` pipelines - [#260](https://github.com/PrefectHQ/prefect/pull/260), [#267](https://github.com/PrefectHQ/prefect/pull/267)
- Add configurable `state_handlers` for `FlowRunners`, `Flows`, `TaskRunners`, and `Tasks` - [#264](https://github.com/PrefectHQ/prefect/pull/264), [#267](https://github.com/PrefectHQ/prefect/pull/267)
- Add gmail and slack notification state handlers w/ tutorial - [#274](https://github.com/PrefectHQ/prefect/pull/274), [#294](https://github.com/PrefectHQ/prefect/pull/294)

### Enhancements

- Add a new method `flow.get_tasks()` for easily filtering flow tasks by attribute - [#242](https://github.com/PrefectHQ/prefect/pull/242)
- Add new `JinjaTemplate` for easily rendering jinja templates - [#200](https://github.com/PrefectHQ/prefect/issues/200)
- Add new `PAUSE` signal for halting task execution - [#246](https://github.com/PrefectHQ/prefect/pull/246)
- Add new `Paused` state corresponding to `PAUSE` signal, and new `pause_task` utility - [#251](https://github.com/PrefectHQ/prefect/issues/251)
- Add ability to timeout task execution for all executors except `DaskExecutor(processes=True)` - [#240](https://github.com/PrefectHQ/prefect/issues/240)
- Add explicit unit test to check Black formatting (Python 3.6+) - [#261](https://github.com/PrefectHQ/prefect/pull/261)
- Add ability to set local secrets in user config file - [#231](https://github.com/PrefectHQ/prefect/issues/231), [#274](https://github.com/PrefectHQ/prefect/pull/274)
- Add `is_skipped()` and `is_scheduled()` methods for `State` objects - [#266](https://github.com/PrefectHQ/prefect/pull/266), [#278](https://github.com/PrefectHQ/prefect/pull/278)
- Adds `now()` as a default `start_time` for `Scheduled` states - [#278](https://github.com/PrefectHQ/prefect/pull/278)
- `Signal` classes now pass arguments to underlying `State` objects - [#279](https://github.com/PrefectHQ/prefect/pull/279)
- Run counts are tracked via `Retrying` states - [#281](https://github.com/PrefectHQ/prefect/pull/281)

### Fixes

- Flow consistently raises if passed a parameter that doesn't exist - [#149](https://github.com/PrefectHQ/prefect/issues/149)

### Breaking Changes

- Renamed `scheduled_time` -> `start_time` in `Scheduled` state objects - [#278](https://github.com/PrefectHQ/prefect/pull/278)
- `TaskRunner.check_for_retry` no longer checks for `Retry` states without `start_time` set - [#278](https://github.com/PrefectHQ/prefect/pull/278)
- Swapped the position of `result` and `message` attributes in State initializations, and started storing caught exceptions as results - [#283](https://github.com/PrefectHQ/prefect/issues/283)

## 0.3.2 <Badge text="alpha" type="warn"/>

Released October 2, 2018

### Features

- Local parallelism with `DaskExecutor` - [#151](https://github.com/PrefectHQ/prefect/issues/151), [#186](https://github.com/PrefectHQ/prefect/issues/186)
- Resource throttling based on `tags` - [#158](https://github.com/PrefectHQ/prefect/issues/158), [#186](https://github.com/PrefectHQ/prefect/issues/186)
- `Task.map` for mapping tasks - [#186](https://github.com/PrefectHQ/prefect/issues/186)
- Added `AirFlow` utility for importing Airflow DAGs as Prefect Flows - [#232](https://github.com/PrefectHQ/prefect/pull/232)

### Enhancements

- Use Netlify to deploy docs - [#156](https://github.com/prefecthq/prefect/issues/156)
- Add changelog - [#153](https://github.com/prefecthq/prefect/issues/153)
- Add `ShellTask` - [#150](https://github.com/prefecthq/prefect/issues/150)
- Base `Task` class can now be run as a dummy task - [#191](https://github.com/PrefectHQ/prefect/pull/191)
- New `return_failed` keyword to `flow.run()` for returning failed tasks - [#205](https://github.com/PrefectHQ/prefect/pull/205)
- some minor changes to `flow.visualize()` for visualizing mapped tasks and coloring nodes by state - [#202](https://github.com/PrefectHQ/prefect/issues/202)
- Added new `flow.replace()` method for swapping out tasks within flows - [#230](https://github.com/PrefectHQ/prefect/pull/230)
- Add `debug` kwarg to `DaskExecutor` for optionally silencing dask logs - [#209](https://github.com/PrefectHQ/prefect/issues/209)
- Update `BokehRunner` for visualizing mapped tasks - [#220](https://github.com/PrefectHQ/prefect/issues/220)
- Env var configuration settings are typed - [#204](https://github.com/PrefectHQ/prefect/pull/204)
- Implement `map` functionality for the `LocalExecutor` - [#233](https://github.com/PrefectHQ/prefect/issues/233)

### Fixes

- Fix issue with Versioneer not picking up git tags - [#146](https://github.com/prefecthq/prefect/issues/146)
- `DotDicts` can have non-string keys - [#193](https://github.com/prefecthq/prefect/issues/193)
- Fix unexpected behavior in assigning tags using contextmanagers - [#190](https://github.com/PrefectHQ/prefect/issues/190)
- Fix bug in initialization of Flows with only `edges` - [#225](https://github.com/PrefectHQ/prefect/pull/225)
- Remove "bottleneck" when creating pipelines of mapped tasks - [#224](https://github.com/PrefectHQ/prefect/pull/224)

### Breaking Changes

- Runner refactor - [#221](https://github.com/PrefectHQ/prefect/pull/221)
- Cleaned up signatures of `TaskRunner` methods - [#171](https://github.com/prefecthq/prefect/issues/171)
- Locally, Python 3.4 users can not run the more advanced parallel executors (`DaskExecutor`) [#186](https://github.com/PrefectHQ/prefect/issues/186)

## 0.3.1 <Badge text="alpha" type="warn"/>

Released September 6, 2018

### Features

- Support for user configuration files - [#195](https://github.com/PrefectHQ/prefect/pull/195)

### Enhancements

- None

### Fixes

- Let DotDicts accept non-string keys - [#193](https://github.com/PrefectHQ/prefect/pull/193), [#194](https://github.com/PrefectHQ/prefect/pull/194)

### Breaking Changes

- None

## 0.3.0 <Badge text="alpha" type="warn"/>

Released August 20, 2018

### Features

- BokehRunner - [#104](https://github.com/prefecthq/prefect/issues/104), [#128](https://github.com/prefecthq/prefect/issues/128)
- Control flow: `ifelse`, `switch`, and `merge` - [#92](https://github.com/prefecthq/prefect/issues/92)
- Set state from `reference_tasks` - [#95](https://github.com/prefecthq/prefect/issues/95), [#137](https://github.com/prefecthq/prefect/issues/137)
- Add flow `Registry` - [#90](https://github.com/prefecthq/prefect/issues/90)
- Output caching with various `cache_validators` - [#84](https://github.com/prefecthq/prefect/issues/84), [#107](https://github.com/prefecthq/prefect/issues/107)
- Dask executor - [#82](https://github.com/prefecthq/prefect/issues/82), [#86](https://github.com/prefecthq/prefect/issues/86)
- Automatic input caching for retries, manual-only triggers - [#78](https://github.com/prefecthq/prefect/issues/78)
- Functional API for `Flow` definition
- `State` classes
- `Signals` to transmit `State`

### Enhancements

- Add custom syntax highlighting to docs - [#141](https://github.com/prefecthq/prefect/issues/141)
- Add `bind()` method for tasks to call without copying - [#132](https://github.com/prefecthq/prefect/issues/132)
- Cache expensive flow graph methods - [#125](https://github.com/prefecthq/prefect/issues/125)
- Docker environments - [#71](https://github.com/prefecthq/prefect/issues/71)
- Automatic versioning via Versioneer - [#70](https://github.com/prefecthq/prefect/issues/70)
- `TriggerFail` state - [#67](https://github.com/prefecthq/prefect/issues/67)
- State classes - [#59](https://github.com/prefecthq/prefect/issues/59)

### Fixes

- None

### Breaking Changes

- None<|MERGE_RESOLUTION|>--- conflicted
+++ resolved
@@ -10,9 +10,7 @@
 
 ### Enhancements
 
-<<<<<<< HEAD
 - Add type-casting for `Parameters` - [#1682](https://github.com/PrefectHQ/prefect/pull/1682)
-=======
 - Add convenience `parents()` and `children()` classmethods to all State objects for navigating the hierarchy - [#1784](https://github.com/PrefectHQ/prefect/pull/1784)
 
 ### Task Library
@@ -117,7 +115,6 @@
 ### Breaking Changes
 
 - None
->>>>>>> 02c5b6f0
 
 ### Contributors
 
