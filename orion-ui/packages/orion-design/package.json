{
    "name": "@prefecthq/orion-design",
    "version": "0.1.0",
    "private": true,
    "scripts": {
        "dev": "vite build --watch",
        "build": "vite build & vue-tsc",
        "postbuild": "node scripts/fix-types.js"
    },
    "main": "./dist/orion-design.umd.js",
    "module": "./dist/orion-design.es.js",
    "exports": {
        ".": {
            "import": "./dist/orion-design.es.js",
            "require": "./dist/orion-design.umd.js"
        },
        "./dist/style.css": "./dist/style.css"
    },
    "files": [
        "dist"
    ],
    "types": "./dist/index.d.ts",
    "dependencies": {
<<<<<<< HEAD
        "@prefecthq/miter-design": "0.1.19",
=======
        "@prefecthq/miter-design": "0.1.20",
>>>>>>> a8e90dc4
        "@prefecthq/vue-compositions": "0.1.9",
        "axios": "^0.24.0",
        "core-js": "^3.6.5",
        "d3": "^7.0.0",
        "vue": "^3.0.5",
        "vuex": "^4.0.2"
    },
    "devDependencies": {
        "@babel/helper-compilation-targets": "^7.16.3",
        "@babel/runtime": "^7.16.3",
        "@prefecthq/eslint-config": "1.0.11",
        "@types/d3": "^7.0.0",
        "@types/node": "^15.14.1",
        "@vitejs/plugin-vue": "^1.2.5",
        "date-fns": "^2.25.0",
        "eslint": "^8.6.0",
        "replace": "^1.2.1",
        "sass": "^1.35.2",
        "typescript": "^4.1.6",
        "vite": "^2.4.2",
        "vue-class-component": "^8.0.0-0",
        "vue-tsc": "^0.30.1"
    }
}<|MERGE_RESOLUTION|>--- conflicted
+++ resolved
@@ -21,11 +21,7 @@
     ],
     "types": "./dist/index.d.ts",
     "dependencies": {
-<<<<<<< HEAD
-        "@prefecthq/miter-design": "0.1.19",
-=======
         "@prefecthq/miter-design": "0.1.20",
->>>>>>> a8e90dc4
         "@prefecthq/vue-compositions": "0.1.9",
         "axios": "^0.24.0",
         "core-js": "^3.6.5",
