<template>
  <m-panel class="work-queue-edit-panel">
    <template #title>
      <i class="pi pi-robot-line pi-1x" />
      <span class="ml-1">New Work Queue</span>
    </template>

    <section>
      <WorkQueueForm
        v-model:values="workQueueFormValues"
        :get-deployments="getDeployments"
        @remove="remove"
      />
    </section>

    <template #actions="{ close }">
      <m-button miter @click="close">
        Cancel
      </m-button>
      <m-button color="primary" miter :loading="saving" @click="update">
        Save
      </m-button>
    </template>
  </m-panel>
</template>

<script lang="ts" setup>
  import { ref } from 'vue'
  import WorkQueueForm from '@/components/WorkQueueForm.vue'
  import { WorkQueue } from '@/models/WorkQueue'
  import { WorkQueueFormValues } from '@/models/WorkQueueFormValues'
<<<<<<< HEAD
  import { DeploymentsApi } from '@/services/DeploymentsApi'
  import { WorkQueuesApi } from '@/services/WorkQueuesApi'
  import { ClosePanel, ExitPanel } from '@/utilities/panels'
=======
  import { UnionFilters } from '@/services/Filter'
  import { IWorkQueueRequest } from '@/services/WorkQueuesApi'
  import { closePanel, exitPanel } from '@/utilities/panels'
>>>>>>> e4cb6877
  import { WorkQueuesListSubscription, WorkQueueSubscription } from '@/utilities/subscriptions'
  import { showToast } from '@/utilities/toasts'

  const props = defineProps<{
    workQueue: WorkQueue,
    workQueueSubscription: WorkQueueSubscription,
    workQueuesListSubscription: WorkQueuesListSubscription,
<<<<<<< HEAD
    getDeployments: DeploymentsApi['getDeployments'],
    updateWorkQueue: WorkQueuesApi['updateWorkQueue'],
    deleteWorkQueue: WorkQueuesApi['deleteWorkQueue'],
    useShowToast: ShowToast,
    useExitPanel: ExitPanel,
    useClosePanel: ClosePanel,
=======
    getDeployments: (filter: UnionFilters) => Promise<Deployment[]>,
    updateWorkQueue: (workQueueId: string, request: IWorkQueueRequest) => Promise<void>,
    deleteWorkQueue: (workQueueId: string) => Promise<void>,
>>>>>>> e4cb6877
  }>()

  const saving = ref(false)
  const workQueueFormValues = ref(new WorkQueueFormValues({ ...props.workQueue }))

  async function update(): Promise<void> {
    try {
      saving.value = true
      await props.updateWorkQueue(props.workQueue.id, workQueueFormValues.value.getWorkQueueRequest())
      await props.workQueueSubscription.refresh()
      props.workQueuesListSubscription.refresh()
      showToast('Updated Work Queue')
      closePanel()
    } catch (err) {
      console.warn('error with updating work queue', err)
      showToast('Error with updating work queue', 'error')
    } finally {
      saving.value = false
    }
  }

  async function remove(id: string): Promise<void> {
    try {
      saving.value = true
      await props.deleteWorkQueue(id)
      props.workQueuesListSubscription.refresh()
      showToast('Deleted Work Queue')
      exitPanel()
    } catch (err) {
      console.warn('error with deleting work queue', err)
      showToast('Error with deleting work queue', 'error')
    } finally {
      saving.value = false
    }
  }
</script><|MERGE_RESOLUTION|>--- conflicted
+++ resolved
@@ -29,15 +29,9 @@
   import WorkQueueForm from '@/components/WorkQueueForm.vue'
   import { WorkQueue } from '@/models/WorkQueue'
   import { WorkQueueFormValues } from '@/models/WorkQueueFormValues'
-<<<<<<< HEAD
   import { DeploymentsApi } from '@/services/DeploymentsApi'
   import { WorkQueuesApi } from '@/services/WorkQueuesApi'
-  import { ClosePanel, ExitPanel } from '@/utilities/panels'
-=======
-  import { UnionFilters } from '@/services/Filter'
-  import { IWorkQueueRequest } from '@/services/WorkQueuesApi'
   import { closePanel, exitPanel } from '@/utilities/panels'
->>>>>>> e4cb6877
   import { WorkQueuesListSubscription, WorkQueueSubscription } from '@/utilities/subscriptions'
   import { showToast } from '@/utilities/toasts'
 
@@ -45,18 +39,9 @@
     workQueue: WorkQueue,
     workQueueSubscription: WorkQueueSubscription,
     workQueuesListSubscription: WorkQueuesListSubscription,
-<<<<<<< HEAD
     getDeployments: DeploymentsApi['getDeployments'],
     updateWorkQueue: WorkQueuesApi['updateWorkQueue'],
     deleteWorkQueue: WorkQueuesApi['deleteWorkQueue'],
-    useShowToast: ShowToast,
-    useExitPanel: ExitPanel,
-    useClosePanel: ClosePanel,
-=======
-    getDeployments: (filter: UnionFilters) => Promise<Deployment[]>,
-    updateWorkQueue: (workQueueId: string, request: IWorkQueueRequest) => Promise<void>,
-    deleteWorkQueue: (workQueueId: string) => Promise<void>,
->>>>>>> e4cb6877
   }>()
 
   const saving = ref(false)
