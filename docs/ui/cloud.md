--- conflicted
+++ resolved
@@ -19,15 +19,11 @@
 - Task run details 
 - Radar flow and task dependency visualizer 
 - Logs
-<<<<<<< HEAD
 - [Deployments](/concepts/deployments/)
 - [Work queues](/concepts/work-queues/)
+- [Blocks](/concepts/blocks/)
 - [Notifications](/ui/notifications/)
 - Create ad-hoc flow runs from deployments
-=======
-- Configure and mangage blocks
-- Configure and manage notifications
->>>>>>> 40b3312e
 
 Features only available on Prefect Cloud include:
 
@@ -61,10 +57,7 @@
 - Flows associated with flow runs or deployments tracked by the Prefect Cloud API
 - [Deployments](/concepts/deployments/)
 - [Work queues](/concepts/work-queues/)
-<<<<<<< HEAD
-=======
 - [Blocks](/ui/blocks/) and [Storage](/concepts/storage/)
->>>>>>> 40b3312e
 - [Notifications](/ui/notifications/)
 
 When you first log into Prefect Cloud and create your workspace, it will most likely be empty. Don't Panic &mdash; you just haven't run any flows tracked by this workspace yet. The next steps will show you how to [get started with Prefect Cloud](/ui/cloud-getting-started/). 
