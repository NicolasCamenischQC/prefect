--- conflicted
+++ resolved
@@ -18,7 +18,6 @@
     "some_successful",
 ]
 
-<<<<<<< HEAD
 [pages.backend.flow]
 title = "Flow"
 module = "prefect.backend.flow"
@@ -34,12 +33,10 @@
 title = "Task Run"
 module = "prefect.backend.task_run"
 classes = ["TaskRunView"]
-=======
 [pages.backend.kv_store]
 title = "KV Store"
 module = "prefect.backend.kv_store"
 functions = ["set_key_value", "get_key_value", "delete_key", "list_keys"]
->>>>>>> e3bc8cc4
 
 [pages.client.client]
 title = "Client"
