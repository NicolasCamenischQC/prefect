{
  "name": "prefect",
  "description": "The Prefect Docs",
  "version": "0.5.0",
  "license": "Apache-2.0",
  "dependencies": {
    "glob": "^7.1.3",
    "js-yaml": "^3.13.1",
    "lodash": "^4.17.13",
    "lodash.template": "^4.5.0",
    "markdown-it-attrs": "^2.4.1",
    "markdown-it-checkbox": "^1.1.0",
    "netlify-identity-widget": "^1.5.5",
<<<<<<< HEAD
    "vuepress": "^1.2.0",
    "vuepress-plugin-code-copy": "^1.0.1-alpha"
=======
    "vuepress": "^1.0.4",
    "vuepress-plugin-code-copy": "^1.0.1-alpha",
    "vuepress-plugin-selected-text-popup": "^1.0.0"
>>>>>>> 56bf5e21
  },
  "scripts": {
    "docs:generate-api": "cd docs && python generate_docs.py",
    "docs:dev": "yarn docs:generate-api && vuepress dev docs",
    "docs:build": "yarn docs:generate-api && vuepress build docs"
  },
  "repository": {
    "type": "git",
    "url": "git+https://github.com/PrefectHQ/prefect.git"
  },
  "devDependencies": {
<<<<<<< HEAD
    "@vuepress/plugin-google-analytics": "^1.0.1",
    "vuepress-plugin-element-tabs": "^0.1.8"
=======
    "@vuepress/plugin-google-analytics": "^1.0.1"
  },
  "prettier": {
    "trailingComma": "none",
    "tabWidth": 2,
    "semi": false,
    "singleQuote": true
>>>>>>> 56bf5e21
  }
}<|MERGE_RESOLUTION|>--- conflicted
+++ resolved
@@ -11,14 +11,9 @@
     "markdown-it-attrs": "^2.4.1",
     "markdown-it-checkbox": "^1.1.0",
     "netlify-identity-widget": "^1.5.5",
-<<<<<<< HEAD
-    "vuepress": "^1.2.0",
-    "vuepress-plugin-code-copy": "^1.0.1-alpha"
-=======
     "vuepress": "^1.0.4",
     "vuepress-plugin-code-copy": "^1.0.1-alpha",
     "vuepress-plugin-selected-text-popup": "^1.0.0"
->>>>>>> 56bf5e21
   },
   "scripts": {
     "docs:generate-api": "cd docs && python generate_docs.py",
@@ -30,17 +25,13 @@
     "url": "git+https://github.com/PrefectHQ/prefect.git"
   },
   "devDependencies": {
-<<<<<<< HEAD
     "@vuepress/plugin-google-analytics": "^1.0.1",
     "vuepress-plugin-element-tabs": "^0.1.8"
-=======
-    "@vuepress/plugin-google-analytics": "^1.0.1"
   },
   "prettier": {
     "trailingComma": "none",
     "tabWidth": 2,
     "semi": false,
     "singleQuote": true
->>>>>>> 56bf5e21
   }
 }