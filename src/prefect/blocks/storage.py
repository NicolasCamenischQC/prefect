import io
from abc import abstractmethod
from functools import partial
from pathlib import Path
from tempfile import gettempdir
from typing import Any, Dict, Generic, Optional, TypeVar
from uuid import uuid4

<<<<<<< HEAD
from azure.storage.blob import BlobServiceClient
=======
import anyio
>>>>>>> a8690d87
from google.cloud import storage as gcs
from google.oauth2 import service_account

import prefect
from prefect.blocks.core import Block, register_block
from prefect.settings import PREFECT_HOME
from prefect.utilities.asyncio import run_sync_in_worker_thread

# Storage block "key" type which should match for read/write in each implementation
T = TypeVar("T")


class StorageBlock(Block, Generic[T]):
    """
    A `Block` base class for persisting data.

    Implementers must provide methods to read and write bytes. When data is persisted,
    an object of type `T` is returned that may be later be used to retrieve the data.

    The type `T` should be JSON serializable.
    """

    @abstractmethod
    async def write(self, data: bytes) -> T:
        """
        Persist bytes and returns an object that may be passed to `read` to retrieve the
        data.
        """

    @abstractmethod
    async def read(self, obj: T) -> bytes:
        """
        Retrieve persisted bytes given the return value of a prior call to `write`.
        """


@register_block("s3storage-block")
class S3StorageBlock(StorageBlock):
    aws_access_key_id: Optional[str] = None
    aws_secret_access_key: Optional[str] = None
    aws_session_token: Optional[str] = None
    profile_name: Optional[str] = None
    region_name: Optional[str] = None
    bucket: str

    def block_initialization(self):
        import boto3

        self.aws_session = boto3.Session(
            aws_access_key_id=self.aws_access_key_id,
            aws_secret_access_key=self.aws_secret_access_key,
            aws_session_token=self.aws_session_token,
            profile_name=self.profile_name,
            region_name=self.region_name,
        )

    async def write(self, data: bytes) -> str:
        key = str(uuid4())
        await run_sync_in_worker_thread(self._write_sync, key, data)
        return key

    async def read(self, key: str) -> bytes:
        return await run_sync_in_worker_thread(self._read_sync, key)

    def _write_sync(self, key: str, data: bytes) -> None:
        s3_client = self.aws_session.client("s3")
        with io.BytesIO(data) as stream:
            s3_client.upload_fileobj(Fileobj=stream, Bucket=self.bucket, Key=key)

    def _read_sync(self, key: str) -> bytes:
        s3_client = self.aws_session.client("s3")
        with io.BytesIO() as stream:
            s3_client.download_fileobj(Bucket=self.bucket, Key=key, Fileobj=stream)
            stream.seek(0)
            output = stream.read()
        return output


@register_block("tempstorage-block")
class TempStorageBlock(StorageBlock):
    def block_initialization(self) -> None:
        pass

    def basepath(self):
        return Path(gettempdir())

    async def write(self, data):
        # Ensure the basepath exists
        storage_dir = self.basepath()
        storage_dir.mkdir(parents=True, exist_ok=True)

        # Write data
        storage_path = str(storage_dir / str(uuid4()))
        async with await anyio.open_file(storage_path, mode="wb") as fp:
            await fp.write(data)

        return storage_path

    async def read(self, storage_path):
        async with await anyio.open_file(storage_path, mode="rb") as fp:
            return await fp.read()


@register_block("localstorage-block")
class LocalStorageBlock(StorageBlock):
    storage_path: Optional[str]

    def block_initialization(self) -> None:
        self._storage_path = (
            self.storage_path
            if self.storage_path is not None
            else PREFECT_HOME.value() / "storage"
        )

    def basepath(self):
        return Path(self._storage_path).absolute()

    async def write(self, data: bytes) -> str:
        # Ensure the basepath exists
        storage_dir = self.basepath()
        storage_dir.mkdir(parents=True, exist_ok=True)

        # Write data
        storage_path = str(storage_dir / str(uuid4()))
        async with await anyio.open_file(storage_path, mode="wb") as fp:
            await fp.write(data)

        return storage_path

    async def read(self, storage_path: str) -> bytes:
        async with await anyio.open_file(storage_path, mode="rb") as fp:
            return await fp.read()


@register_block("orionstorage-block")
class OrionStorageBlock(StorageBlock):
    def block_initialization(self) -> None:
        pass

    async def write(self, data: bytes) -> dict:
        async with prefect.get_client() as client:
            response = await client.post("/data/persist", content=data)
            return response.json()

    async def read(self, path_payload: dict) -> bytes:
        async with prefect.get_client() as client:
            response = await client.post("/data/retrieve", json=path_payload)
            return response.content


@register_block("googlecloudstorage-block")
class GoogleCloudStorageBlock(StorageBlock):
    bucket: str
    project: Optional[str]
    service_account_info: Optional[Dict[str, str]]

    def block_initialization(self) -> None:
        if self.service_account_info:
            credentials = service_account.Credentials.from_service_account_info(
                self.service_account_info
            )
            self.storage_client = gcs.Client(
                project=self.project or credentials.project_id, credentials=credentials
            )
        else:
            self.storage_client = gcs.Client(project=self.project)

    async def read(self, key: str) -> bytes:
        bucket = self.storage_client.bucket(self.bucket)
        blob = bucket.blob(key)
        return await run_sync_in_worker_thread(blob.download_as_bytes)

    async def write(self, data: bytes) -> str:
        bucket = self.storage_client.bucket(self.bucket)
        key = str(uuid4())
        blob = bucket.blob(key)
        upload = partial(blob.upload_from_string, data)
        await run_sync_in_worker_thread(upload)
        return key


@register_block("azureblobstorage-block")
class AzureBlobStorageBlock(StorageBlock):
    container: str
    connection_string: str

    def block_initialization(self) -> None:
        self.blob_service_client = BlobServiceClient.from_connection_string(
            conn_str=self.connection_string
        )

    async def read(self, key: str) -> bytes:
        blob = self.blob_service_client.get_blob_client(
            container=self.container,
            blob=key,
        )
        stream = blob.download_blob()
        return await run_sync_in_worker_thread(stream.readall)

    async def write(self, data: bytes) -> str:
        key = str(uuid4())
        blob = self.blob_service_client.get_blob_client(
            container=self.container,
            blob=key,
        )
        await run_sync_in_worker_thread(blob.upload_blob, data)
        return key<|MERGE_RESOLUTION|>--- conflicted
+++ resolved
@@ -6,11 +6,8 @@
 from typing import Any, Dict, Generic, Optional, TypeVar
 from uuid import uuid4
 
-<<<<<<< HEAD
 from azure.storage.blob import BlobServiceClient
-=======
 import anyio
->>>>>>> a8690d87
 from google.cloud import storage as gcs
 from google.oauth2 import service_account
 
