from contextlib import contextmanager
from typing import Any, Callable, Dict, Optional, TypeVar
from uuid import UUID

# TODO: Once executors are split into separate files this should become an optional dependency
import distributed

import prefect
from prefect.client import OrionClient
from prefect.futures import PrefectFuture, resolve_futures
from prefect.orion.schemas.states import State
from prefect.utilities.logging import get_logger, prefect_repr

T = TypeVar("T", bound="BaseExecutor")


class BaseExecutor:
    def __init__(self) -> None:
        # Set on `start`
        self.flow_run_id: str = None
        self.orion_client: OrionClient = None
        self.logger = get_logger("executor")

    async def submit(
        self,
        run_id: str,
        run_repr: str,
        run_fn: Callable[..., State],
        *args: Any,
        **kwargs: Dict[str, Any],
    ) -> PrefectFuture:
        """
        Submit a call for execution and return a `PrefectFuture` that can be used to
        get the call result. This method is responsible for resolving `PrefectFutures`
        in args and kwargs into a type supported by the underlying execution method
        """
        raise NotImplementedError()

    @contextmanager
    def start(
        self: T,
        flow_run_id: str,
        orion_client: "OrionClient",
    ) -> T:
        self.logger.info(f"Starting {prefect_repr(self)}...")
        self.flow_run_id = flow_run_id
        self.orion_client = orion_client
        try:
            yield self
        finally:
            self.logger.info("Shutting down executor...")
            self.shutdown()
            self.flow_run_id = None
            self.orion_client = None
            self.logger.info("Shutdown executor!")

    def shutdown(self) -> None:
        """
        Clean up resources associated with the executor

        Should block until submitted calls are completed
        """
        pass

    async def wait(
        self, prefect_future: PrefectFuture, timeout: float = None
    ) -> Optional[State]:
        """
        Given a `PrefectFuture`, wait for its return state up to `timeout` seconds.
        If it is not finished after the timeout expires, `None` should be returned.
        """
        raise NotImplementedError()

    def __prefect_repr__(self) -> str:
        return type(self).__name__


class LocalExecutor(BaseExecutor):
    """
    A simple executor that executes calls as they are submitted

    If writing synchronous tasks, this executor will display no concurrency.
    If writing async tasks, they will run concurrently as if using asyncio directly.
    """

    def __init__(self) -> None:
        super().__init__()
        self._results: Dict[UUID, State] = {}

    async def submit(
        self,
        run_id: str,
        run_repr: str,
        run_fn: Callable[..., State],
        *args: Any,
        **kwargs: Dict[str, Any],
    ) -> PrefectFuture:
        if not self.flow_run_id:
            raise RuntimeError("The executor must be started before submitting work.")

        # Block until all upstreams are resolved
        args, kwargs = await resolve_futures((args, kwargs))

        # Run the function immediately and store the result in memory
        self._results[run_id] = await run_fn(*args, **kwargs)

        return PrefectFuture(
<<<<<<< HEAD
            task_run_id=run_id,
            run_repr=run_repr,
            flow_run_id=self.flow_run_id,
=======
            run_id=run_id,
>>>>>>> 414e538f
            client=self.orion_client,
            executor=self,
        )

    async def wait(self, prefect_future: PrefectFuture, timeout: float = None) -> State:
        return self._results[prefect_future.run_id]

    def __prefect_repr__(self) -> str:
        return "local executor"


class DaskExecutor(BaseExecutor):
    """
    A parallel executor that submits calls to a dask cluster

    TODO: __init__ should support cluster setup kwargs as well as existing cluster
          connection args
    """

    def __init__(self) -> None:
        super().__init__()
        self._client: "distributed.Client" = None
        self._futures: Dict[UUID, "distributed.Future"] = {}

    async def submit(
        self,
        run_id: str,
        run_repr: str,
        run_fn: Callable[..., State],
        *args: Any,
        **kwargs: Dict[str, Any],
    ) -> PrefectFuture:
        if not self._client:
            raise RuntimeError("The executor must be started before submitting work.")

        args, kwargs = await resolve_futures(
            (args, kwargs), resolve_fn=self._get_data_from_future
        )

        # Set the dask future key to the Prefect run id for inspection
        self._futures[run_id] = self._client.submit(run_fn, *args, key=run_id, **kwargs)

        return PrefectFuture(
<<<<<<< HEAD
            task_run_id=run_id,
            run_repr=run_repr,
            flow_run_id=self.flow_run_id,
=======
            run_id=run_id,
>>>>>>> 414e538f
            client=self.orion_client,
            executor=self,
        )

    def _get_dask_future(self, prefect_future: PrefectFuture) -> "distributed.Future":
        """
        Retrieve the dask future corresponding to a prefect future

        The dask future is for the `run_fn` which should return a `State`
        """
        return self._futures[prefect_future.run_id]

    async def _get_data_from_future(
        self, prefect_future: PrefectFuture
    ) -> "distributed.Future":
        """
        Generate a dask future corresponding to a prefect future that will retrieve the
        data from the resulting state
        """
        dask_state_future = self._get_dask_future(prefect_future)
        data_future = self._client.submit(prefect.get_result, dask_state_future)
        return data_future

    async def wait(
        self,
        prefect_future: PrefectFuture,
        timeout: float = None,
    ) -> Optional[State]:
        future = self._get_dask_future(prefect_future)
        try:
            return future.result(timeout=timeout)
        except distributed.TimeoutError:
            return None

    @contextmanager
    def start(self: T, flow_run_id: str, orion_client: "OrionClient") -> T:
        with super().start(flow_run_id=flow_run_id, orion_client=orion_client):
            self._client = distributed.Client()
            self.logger.info(
                f"Dask dashboard available at {self._client.dashboard_link}"
            )
            yield self

    def shutdown(self) -> None:
        self._client.close()

    def __prefect_repr__(self) -> str:
        # TODO: When connecting to an external cluster, extend this string
        return "dask executor"<|MERGE_RESOLUTION|>--- conflicted
+++ resolved
@@ -105,13 +105,8 @@
         self._results[run_id] = await run_fn(*args, **kwargs)
 
         return PrefectFuture(
-<<<<<<< HEAD
-            task_run_id=run_id,
+            run_id=run_id,
             run_repr=run_repr,
-            flow_run_id=self.flow_run_id,
-=======
-            run_id=run_id,
->>>>>>> 414e538f
             client=self.orion_client,
             executor=self,
         )
@@ -155,13 +150,8 @@
         self._futures[run_id] = self._client.submit(run_fn, *args, key=run_id, **kwargs)
 
         return PrefectFuture(
-<<<<<<< HEAD
-            task_run_id=run_id,
+            run_fn=run_id,
             run_repr=run_repr,
-            flow_run_id=self.flow_run_id,
-=======
-            run_id=run_id,
->>>>>>> 414e538f
             client=self.orion_client,
             executor=self,
         )
