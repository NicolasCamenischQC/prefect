# import prefect
import asyncio
from functools import partial
from sys import exc_info

from fastapi import FastAPI
from fastapi.middleware.cors import CORSMiddleware

import prefect
from prefect import settings
from prefect.orion import api, services
from prefect.utilities.logging import get_logger

<<<<<<< HEAD
app = FastAPI(
    title="Prefect Orion",
    version="alpha",
)
=======
app = FastAPI(title="Prefect Orion", version=prefect.__version__)
>>>>>>> b807fb40
logger = get_logger("orion")

# middleware
app.add_middleware(
    CORSMiddleware,
    allow_origins=["*"],
    allow_methods=["*"],
    allow_headers=["*"],
)


# routers
app.include_router(api.admin.router)
app.include_router(api.data.router)
app.include_router(api.flows.router)
app.include_router(api.flow_runs.router)
app.include_router(api.task_runs.router)
app.include_router(api.flow_run_states.router)
app.include_router(api.task_run_states.router)
app.include_router(api.deployments.router)


@app.on_event("startup")
async def start_services():
    if settings.orion.services.run_in_app:
        loop = asyncio.get_running_loop()
        service_instances = [
            services.agent.Agent(),
            services.scheduler.Scheduler(),
        ]
        app.state.services = {
            service: loop.create_task(service.start(), name=service.name)
            for service in service_instances
        }

        for service, task in app.state.services.items():
            logger.info(f"{service.name} service scheduled to start in-app")
            task.add_done_callback(partial(on_service_exit, service))
    else:
        logger.info(
            "In-app services have been disabled and will need to be run separately."
        )
        app.state.services = None


@app.on_event("shutdown")
async def wait_for_service_shutdown():
    if app.state.services:
        await asyncio.gather(*[service.stop() for service in app.state.services])
        try:
            await asyncio.gather(*[task.stop() for task in app.state.services.values()])
        except Exception as exc:
            # `on_service_exit` should handle logging exceptions on exit
            pass


def on_service_exit(service, task):
    """
    Added as a callback for completion of services to log exit
    """
    try:
        # Retrieving the result will raise the exception
        task.result()
    except Exception:
        logger.error(f"{service.name} service failed!", exc_info=True)
    else:
        logger.info(f"{service.name} service stopped!")<|MERGE_RESOLUTION|>--- conflicted
+++ resolved
@@ -11,14 +11,7 @@
 from prefect.orion import api, services
 from prefect.utilities.logging import get_logger
 
-<<<<<<< HEAD
-app = FastAPI(
-    title="Prefect Orion",
-    version="alpha",
-)
-=======
 app = FastAPI(title="Prefect Orion", version=prefect.__version__)
->>>>>>> b807fb40
 logger = get_logger("orion")
 
 # middleware
