import contextlib
import sqlalchemy as sa
from sqlalchemy import select, delete
from typing import List
from uuid import UUID

from prefect.orion import schemas, models
from prefect.orion.orchestration import global_policy, core_policy
from prefect.orion.orchestration.rules import OrchestrationContext
from prefect.orion.models import orm


async def create_task_run_state(
    session: sa.orm.Session,
    task_run_id: UUID,
    state: schemas.states.State,
    apply_orchestration_rules: bool = True,
) -> orm.TaskRunState:
    """Creates a new task run state

    Args:
        session (sa.orm.Session): a database session
        task_run_id (str): the task run id
        state (schemas.states.State): a task run state model

    Returns:
        orm.TaskRunState: the newly-created task run state
    """

    # load the task run
    run = await models.task_runs.read_task_run(session=session, task_run_id=task_run_id)

    if not run:
        raise ValueError(f"Invalid task run: {task_run_id}")

    initial_state = run.state.as_state() if run.state else None
    intended_transition = (initial_state.type if initial_state else None, state.type)

    if apply_orchestration_rules:
        orchestration_rules = core_policy.transition_rules(*intended_transition)
    else:
        orchestration_rules = []

    global_rules = global_policy.transition_rules(*intended_transition)
    context = OrchestrationContext(
        initial_state=initial_state,
        proposed_state=state,
        session=session,
        run=run,
        task_run_id=task_run_id,
    )

    # create the new task run state
    async with contextlib.AsyncExitStack() as stack:
        for rule in orchestration_rules:
            context = await stack.enter_async_context(
                rule(context, *intended_transition)
            )

<<<<<<< HEAD
        for rule in global_rules:
            context = await stack.enter_async_context(
                rule(context, *intended_transition)
            )
=======
    # update the ORM model state
    run.state = new_task_run_state
>>>>>>> 31c0ad34

        validated_state = orm.TaskRunState(
            task_run_id=context.task_run_id,
            **context.proposed_state.dict(shallow=True),
        )
        session.add(validated_state)
        await session.flush()
        context.validated_state = validated_state
        await stack.aclose()
    if run is not None:
        run.state = validated_state
    return validated_state


async def read_task_run_state(
    session: sa.orm.Session, task_run_state_id: UUID
) -> orm.TaskRunState:
    """Reads a task run state by id

    Args:
        session (sa.orm.Session): A database session
        task_run_state_id (str): a task run state id

    Returns:
        orm.TaskRunState: the task state
    """
    return await session.get(orm.TaskRunState, task_run_state_id)


async def read_task_run_states(
    session: sa.orm.Session, task_run_id: UUID
) -> List[orm.TaskRunState]:
    """Reads task runs states for a task run

    Args:
        session (sa.orm.Session): A database session
        task_run_id (str): the task run id

    Returns:
        List[orm.TaskRunState]: the task run states
    """
    query = (
        select(orm.TaskRunState)
        .filter(orm.TaskRunState.task_run_id == task_run_id)
        .order_by(orm.TaskRunState.timestamp)
    )
    result = await session.execute(query)
    return result.scalars().unique().all()


async def delete_task_run_state(
    session: sa.orm.Session, task_run_state_id: UUID
) -> bool:
    """Delete a task run state by id

    Args:
        session (sa.orm.Session): A database session
        task_run_state_id (str): a task run state id

    Returns:
        bool: whether or not the task run state was deleted
    """
    result = await session.execute(
        delete(orm.TaskRunState).where(orm.TaskRunState.id == task_run_state_id)
    )
    return result.rowcount > 0<|MERGE_RESOLUTION|>--- conflicted
+++ resolved
@@ -57,15 +57,10 @@
                 rule(context, *intended_transition)
             )
 
-<<<<<<< HEAD
         for rule in global_rules:
             context = await stack.enter_async_context(
                 rule(context, *intended_transition)
             )
-=======
-    # update the ORM model state
-    run.state = new_task_run_state
->>>>>>> 31c0ad34
 
         validated_state = orm.TaskRunState(
             task_run_id=context.task_run_id,
