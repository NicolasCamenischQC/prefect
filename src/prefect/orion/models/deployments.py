--- conflicted
+++ resolved
@@ -136,11 +136,13 @@
     # retrieve the deployment
     deployment = await session.get(orm.Deployment, deployment_id)
 
+    if not deployment:
+        raise ValueError(f'No deployment found: "{deployment_id}"')
+
     dates = await deployment.schedule.get_dates(
         n=max_runs, start=start_time, end=end_time
     )
 
-<<<<<<< HEAD
     for date in dates:
         runs.append(
             schemas.core.FlowRun(
@@ -157,26 +159,6 @@
                     message="Flow run scheduled",
                     state_details=dict(scheduled_time=date),
                 ),
-=======
-        for date in dates:
-            runs.append(
-                schemas.core.FlowRun(
-                    flow_id=deployment.flow_id,
-                    deployment_id=deployment_id,
-                    parameters=schedule.parameters,
-                    idempotency_key=f"scheduled {schedule.id} {date}",
-                    tags=["auto-scheduled"],
-                    run_details=schemas.core.FlowRunDetails(
-                        schedule_id=schedule.id,
-                        auto_scheduled=True,
-                    ),
-                    state=schemas.states.State(
-                        type=schemas.states.StateType.SCHEDULED,
-                        message="Flow run scheduled",
-                        state_details=dict(scheduled_time=date),
-                    ),
-                )
->>>>>>> 1420c3ef
             )
         )
 
