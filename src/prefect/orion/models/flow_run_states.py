--- conflicted
+++ resolved
@@ -87,11 +87,7 @@
 
         # assign to the ORM model to create the state
         # and update the run
-<<<<<<< HEAD
-        run.state = validated_state
-=======
         run.state = validated_orm_state
->>>>>>> 06864f1b
         await session.flush()
 
     result = OrchestrationResult(
