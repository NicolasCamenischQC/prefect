"""
Command line interface for working with Orion
"""
import os
import subprocess
from functools import partial
from string import Template
from typing import Any, Sequence, Union

import anyio
import anyio.abc
import typer
from anyio.streams.text import TextReceiveStream

import prefect
from prefect import settings
from prefect.cli.base import app, console, exit_with_error, exit_with_success
<<<<<<< HEAD
from prefect.orion.database.alembic_commands import (
    alembic_downgrade,
    alembic_upgrade,
    alembic_revision,
    alembic_stamp,
)
=======
from prefect.flow_runners import get_prefect_image_name
>>>>>>> a4f7cf51
from prefect.orion.database.dependencies import provide_database_interface
from prefect.utilities.asyncio import sync_compatible, run_sync_in_worker_thread

orion_app = typer.Typer(
    name="orion",
    help="Commands for interacting with backend services.",
)
database_app = typer.Typer(
    name="database", help="Commands for interacting with the database."
)
orion_app.add_typer(database_app)
app.add_typer(orion_app)


async def open_process_and_stream_output(
    command: Union[str, Sequence[str]],
    task_status: anyio.abc.TaskStatus = None,
    **kwargs: Any,
) -> None:
    """
    Opens a subprocess and streams standard output and error

    Args:
        command: The command to open a subprocess with.
        task_status: Enables this coroutine function to be used with `task_group.start`
            The task will report itself as started once the process is started.
        **kwargs: Additional keyword arguments are passed to `anyio.open_process`.
    """
    async with await anyio.open_process(
        command, stdout=subprocess.PIPE, stderr=subprocess.STDOUT, **kwargs
    ) as process:
        if task_status is not None:
            task_status.started()

        try:
            async for text in TextReceiveStream(process.stdout):
                print(text, end="")  # Output is already new-line terminated
        except BaseException:
            process.terminate()
            raise


@orion_app.command()
@sync_compatible
async def start(
    host: str = settings.orion.api.host,
    port: int = settings.orion.api.port,
    log_level: str = settings.logging.default_level,
    services: bool = True,  # Note this differs from the default of `settings.orion.services.run_in_app`
    agent: bool = True,
    ui: bool = settings.orion.ui.enabled,
):
    """Start an Orion server"""
    # TODO - this logic should be abstracted in the interface
    # Run migrations - if configured for sqlite will create the db
    db = provide_database_interface()
    await db.create_db()

    server_env = os.environ.copy()
    server_env["PREFECT_ORION_SERVICES_RUN_IN_APP"] = str(services)
    server_env["PREFECT_ORION_SERVICES_UI"] = str(ui)

    agent_env = os.environ.copy()
    agent_env["PREFECT_ORION_HOST"] = f"http://{host}:{port}/api/"

    async with anyio.create_task_group() as tg:
        console.print("Starting Orion API server...")
        await tg.start(
            partial(
                open_process_and_stream_output,
                command=[
                    "uvicorn",
                    "prefect.orion.api.server:app",
                    "--host",
                    str(host),
                    "--port",
                    str(port),
                    "--log-level",
                    log_level.lower(),
                ],
                env=server_env,
            )
        )

        if agent:
            # The server may not be ready yet despite waiting for the process to begin
            await anyio.sleep(1)
            console.print("Starting agent...")
            tg.start_soon(
                partial(
                    open_process_and_stream_output,
                    ["prefect", "agent", "start"],
                    env=agent_env,
                )
            )

    console.print("Orion stopped!")


@database_app.command()
@sync_compatible
async def reset(yes: bool = typer.Option(False, "--yes", "-y")):
    """Drop and recreate all Orion database tables"""
    db = provide_database_interface()
    engine = await db.engine()
    if not yes:
        confirm = typer.confirm(
            f'Are you sure you want to reset the Orion database located at "{engine.url}"? This will drop and recreate all tables.'
        )
        if not confirm:
            exit_with_error("Database reset aborted")
    console.print("Resetting Orion database...")
    console.print("Dropping tables...")
    await db.drop_db()
    console.print("Creating tables...")
    await db.create_db()
    exit_with_success(f'Orion database "{engine.url}" reset!')


<<<<<<< HEAD
@database_app.command()
@sync_compatible
async def upgrade(
    yes: bool = typer.Option(False, "--yes", "-y"),
    revision: str = typer.Option(
        "head",
        "-r",
        help="The revision to pass to `alembic upgrade`. If not provided, runs all migrations.",
    ),
    dry_run: bool = typer.Option(
        False,
        help="Flag to show what migrations would be made without applying them. Will emit sql statements to stdout.",
    ),
):
    """Upgrade the Orion database"""
    if not yes:
        confirm = typer.confirm("Are you sure you want to upgrade the Orion database?")
        if not confirm:
            exit_with_error("Database upgrade aborted!")

    console.print("Running upgrade migrations ...")
    await run_sync_in_worker_thread(alembic_upgrade, revision=revision, dry_run=dry_run)
    console.print("Migrations succeeded!")
    exit_with_success("Orion database upgraded!")


@database_app.command()
@sync_compatible
async def downgrade(
    yes: bool = typer.Option(False, "--yes", "-y"),
    revision: str = typer.Option(
        "base",
        "-r",
        help="The revision to pass to `alembic downgrade`. If not provided, runs all migrations.",
    ),
    dry_run: bool = typer.Option(
        False,
        help="Flag to show what migrations would be made without applying them. Will emit sql statements to stdout.",
    ),
):
    """Downgrade the Orion database"""
    if not yes:
        confirm = typer.confirm(
            "Are you sure you want to downgrade the Orion database?"
        )
        if not confirm:
            exit_with_error("Database downgrade aborted!")

    console.print("Running downgrade migrations ...")
    await run_sync_in_worker_thread(
        alembic_downgrade, revision=revision, dry_run=dry_run
    )
    console.print("Migrations succeeded!")
    exit_with_success("Orion database downgraded!")


@database_app.command()
@sync_compatible
async def revision(message: str = None, autogenerate: bool = False):
    """Create a new migration for the Orion database"""

    console.print("Running migration file creation ...")
    await run_sync_in_worker_thread(
        alembic_revision,
        message=message,
        autogenerate=autogenerate,
    )
    exit_with_success("Creating new migration file succeeded!")


@database_app.command()
@sync_compatible
async def stamp(revision: str):
    """Stamp the revision table with the given revision; don’t run any migrations"""

    console.print("Stamping database with revision ...")
    await run_sync_in_worker_thread(alembic_stamp, revision=revision)
    exit_with_success("Stamping database with revision succeeded!")
=======
@orion_app.command()
def kubernetes_manifest():
    """
    Generates a kubernetes manifest for to deploy Orion to a cluster.

    Example:
        $ prefect orion kubernetes-manifest | kubectl apply -f -
    """

    template = Template(
        (prefect.__module_path__ / "cli" / "templates" / "kubernetes.yaml").read_text()
    )
    manifest = template.substitute(
        {
            "image_name": get_prefect_image_name(),
        }
    )
    print(manifest)
>>>>>>> a4f7cf51
<|MERGE_RESOLUTION|>--- conflicted
+++ resolved
@@ -15,16 +15,13 @@
 import prefect
 from prefect import settings
 from prefect.cli.base import app, console, exit_with_error, exit_with_success
-<<<<<<< HEAD
 from prefect.orion.database.alembic_commands import (
     alembic_downgrade,
     alembic_upgrade,
     alembic_revision,
     alembic_stamp,
 )
-=======
 from prefect.flow_runners import get_prefect_image_name
->>>>>>> a4f7cf51
 from prefect.orion.database.dependencies import provide_database_interface
 from prefect.utilities.asyncio import sync_compatible, run_sync_in_worker_thread
 
@@ -144,7 +141,6 @@
     exit_with_success(f'Orion database "{engine.url}" reset!')
 
 
-<<<<<<< HEAD
 @database_app.command()
 @sync_compatible
 async def upgrade(
@@ -223,7 +219,8 @@
     console.print("Stamping database with revision ...")
     await run_sync_in_worker_thread(alembic_stamp, revision=revision)
     exit_with_success("Stamping database with revision succeeded!")
-=======
+
+
 @orion_app.command()
 def kubernetes_manifest():
     """
@@ -241,5 +238,4 @@
             "image_name": get_prefect_image_name(),
         }
     )
-    print(manifest)
->>>>>>> a4f7cf51
+    print(manifest)