--- conflicted
+++ resolved
@@ -9,12 +9,9 @@
 sdist/
 
 # Test artifacts
+.coverage
+.prefect-results
 .pytest_cache/
-<<<<<<< HEAD
-.prefect-results
-=======
-.coverage
->>>>>>> d0069eff
 
 # Type checking artifacts
 .mypy_cache/
